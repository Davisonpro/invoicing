--- conflicted
+++ resolved
@@ -146,13 +146,8 @@
 
 = 2.8.24 - TBD =
 * Payment form file upload not displaying selected files - FIXED
-<<<<<<< HEAD
-* Added PayPal subscription cancellation - ADDED  
-* Fixed PayPal refunds and subscription cancellations not being processed - FIXED  
-=======
 * Can't override address fields template - FIXED
 * Show gateway name with transaction link in backend invoices list - ADDED
->>>>>>> 04a827aa
 
 = 2.8.23 - 2024-01-30 =
 * Allow to export payment form custom fields data in export invoices - ADDED
