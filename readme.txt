=== Invoicing - Invoice & Payments Plugin ===
Contributors: stiofansisland, paoltaia, ayecode, Ismiaini
Donate link: https://www.ko-fi.com/stiofan
Tags:  invoice, invoicing, recurring payments, paypal, quote, VAT MOSS, HTML invoice, HTML quote, estimate, HTML estimate, billing, bills, bill clients, invoice clients, email invoice, invoice online, recurring invoice, recurring billing, invoice generator, invoice system, accounting, ecommerce, check out, shopping cart, stripe, 2check out, authorize.met, paypal pro, sagepay, payfast
Requires at least: 4.9
Tested up to: 5.3
Stable tag: 1.0.13
License: GPLv3
License URI: http://www.gnu.org/licenses/gpl-3.0.html

WordPress Invoicing & payments plugin that allows to create Invoices, send them to clients and accept single or recurring payments. Invoicing can be easily used as check out system for 3rd party plugins.

== Description ==

= Lightweight, extensible and very easy to use Invoicing plugin to create Invoices that you can send to your customers and they can pay online. =

It can be used as payment system for 3rd party plugins too.

= Features =

* Create quotes and estimates to send to your clients [requires WPI quotes add-on](https://wordpress.org/plugins/invoicing-quotes/)
* Quotes can be turned into invoices and client can pay online.
* Create and send invoices directly to receive single or recurring payments.
* Accept payments via Paypal Standard, Authorize.net, WorldPay and Pre Bank Transfer (other payment gateways available as premium add-ons).
* Export payments and any other data through the reporting system.
* Manage taxes.
* VAT MOSS complaint (European Union VAT management system).
* Easily create invoices programmatically through other plugins.

= A payment system for other plugins and themes =

Invoicing can be used as payment system with check out page by any plugin.

[Here you find instructions on how to integrate any plugin with Invoicing.](https://wpinvoicing.com/docs/adding-a-custom-item-type/)

= Plugins currently using Invoicing as their Payment system are =

* [GeoDirectory](https://wpgeodirectory.com/) - GeoDirectory uses Invoicing to manage Invoices, taxes, VAT and payments.
* [Paid Members](https://wordpress.org/plugins/members/) - Coming soon - An add-on for Members to create paid membership with custom roles and permissions.

= Payment Gateways =

* PayPal Standard (built in) - Accept Paypal and credit card payments (single or recurring) via paypal.
* Authorize.Net (built in) - Accept credit card payments (single or recurring) via Authorize.Net.
* Worldpay (built in) - Accept credit card payments (single or recurring) via Worldpay.
* Pre Bank Transfer (built in) - Instruct users how to send you a bank transfer which you can then later mark as paid.
* [Stripe](https://wpinvoicing.com/downloads/stripe-payment-gateway/) - Accept credit card payments (single or recurring) directly on your website via Stripe.
* [PayPal Pro](https://wpinvoicing.com/downloads/paypal-pro-payment-gateway/) - Accept Paypal and credit card payments (single or recurring) directly on your website.
* [PayFast](https://wpinvoicing.com/downloads/payfast-payment-gateway/) - Accept payments via PayFast.
* [Cheque Payment](https://wpinvoicing.com/downloads/cheque-payment-gateway/)  - Accept payments via Cheques
* [Mollie](https://wpinvoicing.com/downloads/mollie-payment-gateway/)  - Accept payment via Mollie (EUR only)
* [GoCardless](https://wpinvoicing.com/downloads/gocardless-payment-gateway/)  - Accept payments via GoCardless (direct debits)
* [Sage Pay](https://wpinvoicing.com/downloads/sage-pay-payment-gateway/)  - Accept payments via Sage Pay
* [2CheckOut](https://wpinvoicing.com/downloads/2checkout-payment-gateway/) - Accept payments (single or recurring) via 2CO.
* [Cash on Delivery](https://wpinvoicing.com/downloads/cash-on-delivery-payment-gateway/) - Accept payments via Cash on Delivery
* [PayUmoney](https://wpinvoicing.com/downloads/payumoney-payment-gateway/) - Accept payments via PayUmoney
* [WebPay](https://wpinvoicing.com/downloads/payumoney-payment-gateway/) - Accept payments via WebPay
* [PayUmoney Latam](https://wpinvoicing.com/downloads/payumoney-latam-payment-gateway/) - Accept payments via PayUmoney Latam
* [PayPal Payflow](https://wpinvoicing.com/downloads/paypal-payflow-payment-gateway/) - Accept credit card payments (single or recurring) directly on your website.
* [Square](https://wpinvoicing.com/downloads/square-payment-gateway/) - Accept payments via Square
* [First Data](https://wpinvoicing.com/downloads/firstdata-payment-gateway/) - Accept payments via FirstData
* [Braintree](https://wpinvoicing.com/downloads/braintree-payment-gateway/) - Accept payments via Braintree
* [eWay](https://wpinvoicing.com/downloads/eway-payment-gateway/) - Accept payments via eWay payment gateway


= Add-ons =

* [Quotes](https://wordpress.org/plugins/invoicing-quotes/) - Create quotes, send them to clients and convert them to Invoices when accepted by the customer
* [PDF Invoices](https://wpinvoicing.com/downloads/pdf-invoices/) - Send PDF invoices via email or let users download them
* [AffiliateWP Integration](https://wpinvoicing.com/downloads/affiliatewp-integration/) - Integrate with the [AffiliateWP plugin](https://affiliatewp.com/)
* [Contact form 7](https://wpinvoicing.com/downloads/contact-form-7/) - Send a invoice/quote when a user fills out a form
* [Gravity Forms](https://wpinvoicing.com/downloads/gravity-forms/) - Send a invoice/quote when a user fills out a form
* [Ninja Forms](https://wordpress.org/plugins/ninja-forms/) - Send a invoice/quote when a user fills out a form


New Payment Gateways and Add-ons will be created regularly. If there is a Payment Gateway that you need urgently or a feature missing that you think we must add, [get in touch with us](https://wpinvoicing.com/contact-form/). we will consider it.

= Support =

Get timely and friendly support for both Core Plugin and add-ons at our official website, [Invoicing Support](https://wpinvoicing.com/support/)

= Origin =

Work on Invoicing started in April 2016.
We are proud the original base of the plugin was a fork of [EDD](https://wordpress.org/plugins/easy-digital-downloads/) with permission from Pippin.
Additionally we are proud some code from [Sliced Invoices](https://wordpress.org/plugins/sliced-invoices/) by David Grant was used in places, mostly for his beautiful invoice layout.
We worked on the plugin for over a year before it got its first public release, we stripped down the code to make it a simple lightweight payment and invoicing plugin with many additional features to fit the needs of our customers.

== Installation ==

= Minimum Requirements =

* WordPress 4.9 or greater
* PHP version 5.3 or greater
* MySQL version 5.0 or greater

= Automatic installation =

Automatic installation is the easiest option. To do an automatic install of WP Invoicing, log in to your WordPress dashboard, navigate to the Plugins menu and click Add New.

In the search field type WP Invoicing and click Search Plugins. Once you've found WP Invoicing plugin you install it by simply clicking Install Now. [Invoicing  basic installation](http://wpinvoicing.com/docs/basic-installation/)

= Manual installation =

The manual installation method involves downloading our Directory plugin and uploading it to your webserver via your favourite FTP application. The WordPress codex will tell you more [here](http://codex.wordpress.org/Managing_Plugins#Manual_Plugin_Installation). [Invoicing  basic installation](http://wpinvoicing.com/docs/basic-installation/)

= Updating =

Automatic updates should seamlessly work. We always suggest you backup up your website before performing any automated update to avoid unforeseen problems.

== Frequently Asked Questions ==

[Invoicing FAQ](https://wpinvoicing.com/faq/).

== Screenshots ==

1. General Settings.
2. Payment Gateways.
3. Taxes and VAT MOSS Settings.
4. Email Settings.
5. Miscellaneous.
6. Add new Invoice.
7. Invoice Details.
8. Invoice Items.
9. Invoice Notes.
10. Client Invoice

== Changelog ==

= 1.0.14 =
<<<<<<< HEAD
* Support for group_description for privacy exporters (thanks @garretthyder) - Added
* Default buy now button text - ADDED
* Users with a manage_invoicing capability can view subscriptions - ADDED
* Missing "Add New" button on item overview pages - FIXED
* Change invoice address format based on the customer's billing country - ADDED
=======
* More country states - ADDED
* Rearrange address data into a data folder - CHANGED
>>>>>>> 133a1ace

= 1.0.13 =
* Extensions page Gateways not able to be installed via single key - FIXED
* Ability to create, read, update and delete an invoice via REST API - ADDED
* Ability to create, read, update and delete invoice items via REST API - ADDED
* Ability to create, read, update and delete discounts via REST API - ADDED
* Filter invoice address format - ADDED
* Shortcodes converted to Super Duper widgets - CHANGED
* Oxygen plugin page builder breaks invoice template - FIXED
* Error: Call to undefined function `wpinv_month_num_to_name` - FIXED
* Users with a `manage_invoicing` capability can now manage all aspects of the plugin - ADDED
* Super Duper updated to 1.0.16 - CHANGED
* Added alternative IP location service for servers with allow_url_fopen disabled - ADDED

= 1.0.12 =
* Super Duper updated to v1.0.15 - CHANGED

= 1.0.11 =
* BuddyPress profile my invoice tab showing count with paid only should show all - FIXED
* Remove use of WP_Session library and use transient instead - CHANGED
* Mark invoice viewed when a user view it from invoice history - FIXED
* 100% discount with first time payment for recurring payment should not redirect to gateway - FIXED
* Fix 503 error while visiting checkout page if w3 total cache is active - FIXED
* Problem in submitting the checkout form with full price discount - FIXED
* Remove Yoast SEO metabox from edit invoice screen - FIXED
* Allow users to pay what they want - ADDED
* Display gateway in status column on admin side if invoice paid by offline payment gateways - ADDED
* BuddyPress profile my invoice tab showing count with paid only should show all - FIXED
* View invoice link now uses exit instead of wp_die() function - CHANGED

= 1.0.10 =
Invalid invoice user id error sometimes when require login to checkout disabled - FIXED
Extensions screen containing all available add ons for UsersWP and recommended plugins - ADDED
Updated Font Awesome version to 1.0.11 - CHANGED
Setting to allow to enable renewal payment email notification which is disabled by default. - ADDED
Export items to CSV export in reports page - ADDED

= 1.0.9 =
Invoice history menu item should redirect to my invoices in BuddyPress profile if BuddyPress active - FIXED
Use select2 for dropdown. - CHANGED
Invoice set to paid due to conflict with duplicate page plugin - FIXED
Discount should be calculated based on old item price if the item price changed after invoice created - FIXED
Super Duper updated to v1.0.12 - CHANGED

= 1.0.8 =
Checkout fields mandatory is option not working - FIXED
Buddypress profile page invoices tab is not responsive - FIXED
Add classes to invoice page buttons - ADDED
Add invoicing pages to admin menu items metabox - ADDED
filter added to wpinv_get_invoices query params - ADDED
Authorize.net recurring payment only authorize the payment allow capture as well - FIXED
Super Duper updated to v1.0.10 - CHANGED
load vat js files when required - FIXED

= 1.0.7 =
Recurring invoice treated as renewal payment for first payment due to delay in IPN - FIXED
Use font awesome library - CHANGED
Option to allow reset invoice sequence - ADDED
Item editable meta value not working after update item - FIXED
Item summary displays warning if not filled - FIXED


= 1.0.6 =
Invoice print table design issue on mobile - FIXED
Option to add custom style for invoice print page - ADDED
Setting for transaction type in Authorize.net - ADDED
Invoice not saving due to conflicts with ACFPro - FIXED
Translation typos and consistency - FIXED
Search invoice by user email in admin side invoice listing - ADDED
Column displaying invoice count in admin side users listing - ADDED
Updated to use Font Awesome 5 JS version - CHANGED
Updated invoicing menu icon - CHANGED

= 1.0.5 =
Update authorize.net SSL certificates - FIXED
Upgrade from older version < 1.0.3 can sometimes activate sandbox mode for active payment gateways - FIXED
Show warning if test mode active for payment gateways - ADDED

= 1.0.4 =
Invoice notes should not display in RSS feeds - FIXED

= 1.0.3 =
Invoice created date should not updated on invoice published - CHANGED
Show recurring supported gateways in backend item page - CHANGED
Fix front end style conflict - FIXED
Subscription functionality improved - CHANGED
Option to force show company name - ADDED
Avada colorpicker conflicts - FIXED
It is hard to link paypal payment to invoice at paypal site - CHANGED
Fix the color picker conflict with Avada theme - FIXED
GDPR Compliance - ADDED

= 1.0.2 =
Paying old recurring invoice treated as renewal payment and creates new invoice - FIXED
VAT fields not displayed on checkout page for invoice with free trial - FIXED
Payment button text confusing when invoice is non recurring & total is zero - FIXED
wpinv_get_template_part() does not locate the template from the themes - FIXED

= 1.0.1 =
New currencies added - ADDED
Option added to remove data on uninstall - CHANGED
Show last invoice's sequential number - ADDED
Set PayPal landing page to Billing page - CHANGED
GD Listing does not renewed on renewal payment - FIXED
Changing currency should not reflected in existing invoices until invoices resaved - FIXED
Negative total if discount is greater than item price - FIXED
Checkout/history/success pages should not be cached - FIXED

= 1.0.0 =

initial wp.org release - YAY
Option added to make phone mandatory/optional in address fields - CHANGED
wp-admin url param escaping bug - FIXED
_wpinv_payment_meta should always return an array even if empty - FIXED
No way to remove VAT Details input from frontend - FIXED
Function added to create item from array of data - CHANGED
Fix invoice status conflict with other plugin - CHANGED
Shows incorrect trial end date - FIXED
Invoice notes should not counted in WP standard comments count - CHANGED
Payment gateways should be hidden if invoice total is zero(except invoices with free trial) - FIXED
Allow for sequential invoice numbers - CHANGED
Limit the discount to a single use per user sometimes not working - FIXED
Invoice status "pending" changed to "wpi-pending" - CHANGED
Ajax buy button shortcode added - ADDED

= 0.0.4 =
First public beta release - RELEASE

= 0.0.1 =
ajaxurl sometimes not defined on frontend - FIXED
Not working if GD not installed - FIXED
In print invoice view use the company name if available instead of the website name - CHANGED
Invoice link added in email to view invoice print page - ADDED
In backend button added to send invoice to user via email - ADDED
Backend the initial vat value should be assigned via the user country - CHANGED
In backend button added to recalculate totals for invoice - ADDED
Able to add new user from edit invoice page - ADDED
Tools added to merge GD packages & invoices - ADDED
Discount can be enable/disable for relevant item - ADDED

== Upgrade Notice ==

none yet.<|MERGE_RESOLUTION|>--- conflicted
+++ resolved
@@ -128,16 +128,13 @@
 == Changelog ==
 
 = 1.0.14 =
-<<<<<<< HEAD
 * Support for group_description for privacy exporters (thanks @garretthyder) - Added
 * Default buy now button text - ADDED
 * Users with a manage_invoicing capability can view subscriptions - ADDED
 * Missing "Add New" button on item overview pages - FIXED
 * Change invoice address format based on the customer's billing country - ADDED
-=======
 * More country states - ADDED
 * Rearrange address data into a data folder - CHANGED
->>>>>>> 133a1ace
 
 = 1.0.13 =
 * Extensions page Gateways not able to be installed via single key - FIXED
