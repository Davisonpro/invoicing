=== Invoicing - Invoice & Payments Plugin ===
Contributors: stiofansisland, paoltaia, ayecode, Ismiaini
Donate link: https://www.ko-fi.com/stiofan
Tags:  payments, invoice, invoicing, Recurring payments, Paypal
Requires at least: 4.9
Tested up to: 5.3
Stable tag: 1.0.14
License: GPLv3
License URI: http://www.gnu.org/licenses/gpl-3.0.html

WordPress Invoicing & payments plugin that allows to create Invoices, send them to clients and accept single or recurring payments. Invoicing can be easily used as check out system for 3rd party plugins.

== Description ==

= Lightweight, extensible and very easy to use Invoicing plugin to create Invoices that you can send to your customers and they can pay online. =

It can be used as payment system for 3rd party plugins too.

= Features =

* Create quotes and estimates to send to your clients [requires WPI quotes add-on](https://wordpress.org/plugins/invoicing-quotes/)
* Quotes can be turned into invoices and client can pay online.
* Create and send invoices directly to receive single or recurring payments.
* Accept payments via Paypal Standard, Authorize.net, WorldPay and Pre Bank Transfer (other payment gateways available as premium add-ons).
* Export payments and any other data through the reporting system.
* Manage taxes.
* VAT MOSS complaint (European Union VAT management system).
* Easily create invoices programmatically through other plugins.

= A payment system for other plugins and themes =

Invoicing can be used as payment system with check out page by any plugin.

[Here you find instructions on how to integrate any plugin with Invoicing.](https://wpinvoicing.com/docs/adding-a-custom-item-type/)

= Plugins currently using Invoicing as their Payment system are =

* [GeoDirectory](https://wpgeodirectory.com/) - GeoDirectory uses Invoicing to manage Invoices, taxes, VAT and payments.
* [Paid Members](https://wordpress.org/plugins/members/) - Coming soon - An add-on for Members to create paid membership with custom roles and permissions.

= Payment Gateways =

* PayPal Standard (built in) - Accept Paypal and credit card payments (single or recurring) via paypal.
* Authorize.Net (built in) - Accept credit card payments (single or recurring) via Authorize.Net.
* Worldpay (built in) - Accept credit card payments (single or recurring) via Worldpay.
* Pre Bank Transfer (built in) - Instruct users how to send you a bank transfer which you can then later mark as paid.
* [Stripe](https://wpinvoicing.com/downloads/stripe-payment-gateway/) - Accept credit card payments (single or recurring) directly on your website via Stripe.
* [PayPal Pro](https://wpinvoicing.com/downloads/paypal-pro-payment-gateway/) - Accept Paypal and credit card payments (single or recurring) directly on your website.
* [PayFast](https://wpinvoicing.com/downloads/payfast-payment-gateway/) - Accept payments via PayFast.
* [Cheque Payment](https://wpinvoicing.com/downloads/cheque-payment-gateway/)  - Accept payments via Cheques
* [Mollie](https://wpinvoicing.com/downloads/mollie-payment-gateway/)  - Accept payment via Mollie (EUR only)
* [GoCardless](https://wpinvoicing.com/downloads/gocardless-payment-gateway/)  - Accept payments via GoCardless (direct debits)
* [Sage Pay](https://wpinvoicing.com/downloads/sage-pay-payment-gateway/)  - Accept payments via Sage Pay
* [2CheckOut](https://wpinvoicing.com/downloads/2checkout-payment-gateway/) - Accept payments (single or recurring) via 2CO.
* [Cash on Delivery](https://wpinvoicing.com/downloads/cash-on-delivery-payment-gateway/) - Accept payments via Cash on Delivery
* [PayUmoney](https://wpinvoicing.com/downloads/payumoney-payment-gateway/) - Accept payments via PayUmoney
* [WebPay](https://wpinvoicing.com/downloads/payumoney-payment-gateway/) - Accept payments via WebPay
* [PayUmoney Latam](https://wpinvoicing.com/downloads/payumoney-latam-payment-gateway/) - Accept payments via PayUmoney Latam
* [PayPal Payflow](https://wpinvoicing.com/downloads/paypal-payflow-payment-gateway/) - Accept credit card payments (single or recurring) directly on your website.
* [Square](https://wpinvoicing.com/downloads/square-payment-gateway/) - Accept payments via Square
* [First Data](https://wpinvoicing.com/downloads/firstdata-payment-gateway/) - Accept payments via FirstData
* [Braintree](https://wpinvoicing.com/downloads/braintree-payment-gateway/) - Accept payments via Braintree
* [eWay](https://wpinvoicing.com/downloads/eway-payment-gateway/) - Accept payments via eWay payment gateway


= Add-ons =

* [Quotes](https://wordpress.org/plugins/invoicing-quotes/) - Create quotes, send them to clients and convert them to Invoices when accepted by the customer
* [PDF Invoices](https://wpinvoicing.com/downloads/pdf-invoices/) - Send PDF invoices via email or let users download them
* [AffiliateWP Integration](https://wpinvoicing.com/downloads/affiliatewp-integration/) - Integrate with the [AffiliateWP plugin](https://affiliatewp.com/)
* [Contact form 7](https://wpinvoicing.com/downloads/contact-form-7/) - Send a invoice/quote when a user fills out a form
* [Gravity Forms](https://wpinvoicing.com/downloads/gravity-forms/) - Send a invoice/quote when a user fills out a form
* [Ninja Forms](https://wordpress.org/plugins/ninja-forms/) - Send a invoice/quote when a user fills out a form


New Payment Gateways and Add-ons will be created regularly. If there is a Payment Gateway that you need urgently or a feature missing that you think we must add, [get in touch with us](https://wpinvoicing.com/contact-form/). we will consider it.

= Support =

Get timely and friendly support for both Core Plugin and add-ons at our official website, [Invoicing Support](https://wpinvoicing.com/support/)

= Origin =

Work on Invoicing started in April 2016.
We are proud the original base of the plugin was a fork of [EDD](https://wordpress.org/plugins/easy-digital-downloads/) with permission from Pippin.
Additionally we are proud some code from [Sliced Invoices](https://wordpress.org/plugins/sliced-invoices/) by David Grant was used in places, mostly for his beautiful invoice layout.
We worked on the plugin for over a year before it got its first public release, we stripped down the code to make it a simple lightweight payment and invoicing plugin with many additional features to fit the needs of our customers.

== Installation ==

= Minimum Requirements =

* WordPress 4.9 or greater
* PHP version 5.3 or greater
* MySQL version 5.0 or greater

= Automatic installation =

Automatic installation is the easiest option. To do an automatic install of WP Invoicing, log in to your WordPress dashboard, navigate to the Plugins menu and click Add New.

In the search field type WP Invoicing and click Search Plugins. Once you've found WP Invoicing plugin you install it by simply clicking Install Now. [Invoicing  basic installation](http://wpinvoicing.com/docs/basic-installation/)

= Manual installation =

The manual installation method involves downloading our Directory plugin and uploading it to your webserver via your favourite FTP application. The WordPress codex will tell you more [here](http://codex.wordpress.org/Managing_Plugins#Manual_Plugin_Installation). [Invoicing  basic installation](http://wpinvoicing.com/docs/basic-installation/)

= Updating =

Automatic updates should seamlessly work. We always suggest you backup up your website before performing any automated update to avoid unforeseen problems.

== Frequently Asked Questions ==

[Invoicing FAQ](https://wpinvoicing.com/faq/).

== Screenshots ==

1. General Settings.
2. Payment Gateways.
3. Taxes and VAT MOSS Settings.
4. Email Settings.
5. Miscellaneous.
6. Add new Invoice.
7. Invoice Details.
8. Invoice Items.
9. Invoice Notes.
10. Client Invoice

== Changelog ==

= 1.0.15 =
<<<<<<< HEAD
* Send email notifications for successful renewals - ADDED
* Remove invoice items (or reduce the number) - Added
* `WPInv_Invoice->setup_status_nicename()` now supports quotes - CHANGED
* Created `WPInv_Invoice->is_quote()` method - ADDED
* `wpinv_create_invoice()` and `wpinv_insert_invoice()` functions now support creating quotes - CHANGED
* Invoices api now supports querying items by meta fields and dates - ADDED
* Return canceled PayPal transactions to the checkout page instead of the payment failed page - CHANGED

= 1.0.14 =
* Support for group_description for privacy exporters (thanks @garretthyder) - ADDED
* Default buy now button text - ADDED
* Users with a manage_invoicing capability can view subscriptions - ADDED
* Missing "Add New" button on item overview pages - FIXED
* Change invoice address format based on the customer's billing country - ADDED
* More country states - ADDED
* Rearrange address data into a data folder - CHANGED
* [wpinv_buy] shortcode now uses label instead of title for the button label - BREAKING CHANGE
=======
* Discount Object - ADDED
>>>>>>> 6ceb0040

= 1.0.13 =
* Extensions page Gateways not able to be installed via single key - FIXED
* Ability to create, read, update and delete an invoice via REST API - ADDED
* Ability to create, read, update and delete invoice items via REST API - ADDED
* Ability to create, read, update and delete discounts via REST API - ADDED
* Filter invoice address format - ADDED
* Shortcodes converted to Super Duper widgets - CHANGED
* Oxygen plugin page builder breaks invoice template - FIXED
* Error: Call to undefined function `wpinv_month_num_to_name` - FIXED
* Users with a `manage_invoicing` capability can now manage all aspects of the plugin - ADDED
* Super Duper updated to 1.0.16 - CHANGED
* Added alternative IP location service for servers with allow_url_fopen disabled - ADDED

= 1.0.12 =
* Super Duper updated to v1.0.15 - CHANGED

= 1.0.11 =
* BuddyPress profile my invoice tab showing count with paid only should show all - FIXED
* Remove use of WP_Session library and use transient instead - CHANGED
* Mark invoice viewed when a user view it from invoice history - FIXED
* 100% discount with first time payment for recurring payment should not redirect to gateway - FIXED
* Fix 503 error while visiting checkout page if w3 total cache is active - FIXED
* Problem in submitting the checkout form with full price discount - FIXED
* Remove Yoast SEO metabox from edit invoice screen - FIXED
* Allow users to pay what they want - ADDED
* Display gateway in status column on admin side if invoice paid by offline payment gateways - ADDED
* BuddyPress profile my invoice tab showing count with paid only should show all - FIXED
* View invoice link now uses exit instead of wp_die() function - CHANGED

= 1.0.10 =
Invalid invoice user id error sometimes when require login to checkout disabled - FIXED
Extensions screen containing all available add ons for UsersWP and recommended plugins - ADDED
Updated Font Awesome version to 1.0.11 - CHANGED
Setting to allow to enable renewal payment email notification which is disabled by default. - ADDED
Export items to CSV export in reports page - ADDED

= 1.0.9 =
Invoice history menu item should redirect to my invoices in BuddyPress profile if BuddyPress active - FIXED
Use select2 for dropdown. - CHANGED
Invoice set to paid due to conflict with duplicate page plugin - FIXED
Discount should be calculated based on old item price if the item price changed after invoice created - FIXED
Super Duper updated to v1.0.12 - CHANGED

= 1.0.8 =
Checkout fields mandatory is option not working - FIXED
Buddypress profile page invoices tab is not responsive - FIXED
Add classes to invoice page buttons - ADDED
Add invoicing pages to admin menu items metabox - ADDED
filter added to wpinv_get_invoices query params - ADDED
Authorize.net recurring payment only authorize the payment allow capture as well - FIXED
Super Duper updated to v1.0.10 - CHANGED
load vat js files when required - FIXED

= 1.0.7 =
Recurring invoice treated as renewal payment for first payment due to delay in IPN - FIXED
Use font awesome library - CHANGED
Option to allow reset invoice sequence - ADDED
Item editable meta value not working after update item - FIXED
Item summary displays warning if not filled - FIXED


= 1.0.6 =
Invoice print table design issue on mobile - FIXED
Option to add custom style for invoice print page - ADDED
Setting for transaction type in Authorize.net - ADDED
Invoice not saving due to conflicts with ACFPro - FIXED
Translation typos and consistency - FIXED
Search invoice by user email in admin side invoice listing - ADDED
Column displaying invoice count in admin side users listing - ADDED
Updated to use Font Awesome 5 JS version - CHANGED
Updated invoicing menu icon - CHANGED

= 1.0.5 =
Update authorize.net SSL certificates - FIXED
Upgrade from older version < 1.0.3 can sometimes activate sandbox mode for active payment gateways - FIXED
Show warning if test mode active for payment gateways - ADDED

= 1.0.4 =
Invoice notes should not display in RSS feeds - FIXED

= 1.0.3 =
Invoice created date should not updated on invoice published - CHANGED
Show recurring supported gateways in backend item page - CHANGED
Fix front end style conflict - FIXED
Subscription functionality improved - CHANGED
Option to force show company name - ADDED
Avada colorpicker conflicts - FIXED
It is hard to link paypal payment to invoice at paypal site - CHANGED
Fix the color picker conflict with Avada theme - FIXED
GDPR Compliance - ADDED

= 1.0.2 =
Paying old recurring invoice treated as renewal payment and creates new invoice - FIXED
VAT fields not displayed on checkout page for invoice with free trial - FIXED
Payment button text confusing when invoice is non recurring & total is zero - FIXED
wpinv_get_template_part() does not locate the template from the themes - FIXED

= 1.0.1 =
New currencies added - ADDED
Option added to remove data on uninstall - CHANGED
Show last invoice's sequential number - ADDED
Set PayPal landing page to Billing page - CHANGED
GD Listing does not renewed on renewal payment - FIXED
Changing currency should not reflected in existing invoices until invoices resaved - FIXED
Negative total if discount is greater than item price - FIXED
Checkout/history/success pages should not be cached - FIXED

= 1.0.0 =

initial wp.org release - YAY
Option added to make phone mandatory/optional in address fields - CHANGED
wp-admin url param escaping bug - FIXED
_wpinv_payment_meta should always return an array even if empty - FIXED
No way to remove VAT Details input from frontend - FIXED
Function added to create item from array of data - CHANGED
Fix invoice status conflict with other plugin - CHANGED
Shows incorrect trial end date - FIXED
Invoice notes should not counted in WP standard comments count - CHANGED
Payment gateways should be hidden if invoice total is zero(except invoices with free trial) - FIXED
Allow for sequential invoice numbers - CHANGED
Limit the discount to a single use per user sometimes not working - FIXED
Invoice status "pending" changed to "wpi-pending" - CHANGED
Ajax buy button shortcode added - ADDED

= 0.0.4 =
First public beta release - RELEASE

= 0.0.1 =
ajaxurl sometimes not defined on frontend - FIXED
Not working if GD not installed - FIXED
In print invoice view use the company name if available instead of the website name - CHANGED
Invoice link added in email to view invoice print page - ADDED
In backend button added to send invoice to user via email - ADDED
Backend the initial vat value should be assigned via the user country - CHANGED
In backend button added to recalculate totals for invoice - ADDED
Able to add new user from edit invoice page - ADDED
Tools added to merge GD packages & invoices - ADDED
Discount can be enable/disable for relevant item - ADDED

== Upgrade Notice ==

= 1.0.14 =
[wpinv_buy] shortcode now uses label instead of title for the button label - BREAKING CHANGE<|MERGE_RESOLUTION|>--- conflicted
+++ resolved
@@ -128,7 +128,6 @@
 == Changelog ==
 
 = 1.0.15 =
-<<<<<<< HEAD
 * Send email notifications for successful renewals - ADDED
 * Remove invoice items (or reduce the number) - Added
 * `WPInv_Invoice->setup_status_nicename()` now supports quotes - CHANGED
@@ -136,6 +135,7 @@
 * `wpinv_create_invoice()` and `wpinv_insert_invoice()` functions now support creating quotes - CHANGED
 * Invoices api now supports querying items by meta fields and dates - ADDED
 * Return canceled PayPal transactions to the checkout page instead of the payment failed page - CHANGED
+* Discount Object - ADDED
 
 = 1.0.14 =
 * Support for group_description for privacy exporters (thanks @garretthyder) - ADDED
@@ -146,9 +146,6 @@
 * More country states - ADDED
 * Rearrange address data into a data folder - CHANGED
 * [wpinv_buy] shortcode now uses label instead of title for the button label - BREAKING CHANGE
-=======
-* Discount Object - ADDED
->>>>>>> 6ceb0040
 
 = 1.0.13 =
 * Extensions page Gateways not able to be installed via single key - FIXED
