=== Invoicing - Invoice & Payments Plugin ===
Contributors: stiofansisland, paoltaia, ayecode
Donate link: https://wpinvoicing.com
Tags:  invoice, invoicing, recurring payments, paypal, quote, VAT MOSS, HTML invoice, HTML quote, estimate, HTML estimate, billing, bills, bill clients, invoice clients, email invoice, invoice online, recurring invoice, recurring billing, invoice generator, invoice system, accounting, ecommerce, check out, shopping cart, stripe, 2check out, authorize.met, paypal pro, sagepay, payfast
Requires at least: 3.1
Tested up to: 4.9.1
Stable tag: 1.0.2
License: GPLv3
License URI: http://www.gnu.org/licenses/gpl-3.0.html

WordPress Invoicing & payments plugin that allows to create Invoices, send them to clients and accept single or recurring payments. Invoicing can be easily used as check out system for 3rd party plugins.

== Description ==

= Lightweight, extensible and very easy to use Invoicing plugin to create Invoices that you can send to your customers and they can pay online. =

It can be used as payment system for 3rd party plugins too.

= Features =

* Create quotes and estimates to send to your clients [requires WPI quotes add-on](https://wordpress.org/plugins/invoicing-quotes/)
* Quotes can be turned into invoices and client can pay online.
* Create and send invoices directly to receive single or recurring payments.
* Accept payments via Paypal Standard, Authorize.net, WorldPay and Pre Bank Transfer (other payment gateways available as premium add-ons).
* Export payments and any other data through the reporting system.
* Manage taxes.
* VAT MOSS complaint (European Union VAT management system).
* Easily create invoices programmatically through other plugins.

= A payment system for other plugins and themes =

Invoicing can be used as payment system with check out page by any plugin.

[Here you find instructions on how to integrate any plugin with Invoicing.](https://wpinvoicing.com/docs/adding-a-custom-item-type/)

= Plugins currently using Invoicing as their Payment system are =

* [GeoDirectory](https://wpgeodirectory.com/) - GeoDirectory uses Invoicing to manage Invoices, taxes, VAT and payments.
* [Paid Members](https://wordpress.org/plugins/members/) - Coming soon - An add-on for Members to create paid membership with custom roles and permissions.

= Premium Add-ons and Payment Gateways =

* [Stripe](https://wpinvoicing.com/downloads/stripe-payment-gateway/) - Accept credit card payments (single or recurring) directly on your website via Stripe.
* [PayPal Pro](https://wpinvoicing.com/downloads/paypal-pro-payment-gateway/) - Accept Paypal and credit card payments (single or recurring) directly on your website.
* [2CheckOut](https://wpinvoicing.com/downloads/2checkout-payment-gateway/) - Accept payments (single or recurring) via 2CO.
* [PayFast](https://wpinvoicing.com/downloads/payfast-payment-gateway/) - Accept payments via PayFast.
* [Sage Pay](https://wpinvoicing.com/downloads/sage-pay-payment-gateway/)  - Accept payments via Sage Pay
* [Cheque Payment](https://wpinvoicing.com/downloads/cheque-payment-gateway/)  - Accept payments via Cheques
* [Cash on Delivery](https://wpinvoicing.com/downloads/cash-on-delivery-payment-gateway/) - Accept payments via Cash on Delivery
* [AffiliateWP Integration](https://wpinvoicing.com/downloads/affiliatewp-integration/) - Integrate with the [AffiliateWP plugin](https://affiliatewp.com/)

New Payment Gateways and Add-ons will be created regularly. If there is a Payment Gateway that you need urgently or a feature missing that you think we must add, [get in touch with us](https://wpinvoicing.com/contact-form/). we will consider it.

= Support =

Get timely and friendly support for both Core Plugin and add-ons at our official website, [Invoicing Support](https://wpinvoicing.com/support/)

= Origin =

Work on Invoicing started in April 2016.
We are proud the original base of the plugin was a fork of [EDD](https://wordpress.org/plugins/easy-digital-downloads/) with permission from Pippin.
Additionally we are proud some code from [Sliced Invoices](https://wordpress.org/plugins/sliced-invoices/) by David Grant was used in places, mostly for his beautiful invoice layout.
We worked on the plugin for over a year before it got its first public release, we stripped down the code to make it a simple lightweight payment and invoicing plugin with many additional features to fit the needs of our customers.

== Installation ==

= Minimum Requirements =

* WordPress 3.1 or greater
* PHP version 5.3 or greater
* MySQL version 5.0 or greater

= Automatic installation =

Automatic installation is the easiest option. To do an automatic install of WP Invoicing, log in to your WordPress dashboard, navigate to the Plugins menu and click Add New.

In the search field type WP Invoicing and click Search Plugins. Once you've found WP Invoicing plugin you install it by simply clicking Install Now. [Invoicing  basic installation](http://wpinvoicing.com/docs/basic-installation/)

= Manual installation =

The manual installation method involves downloading our Directory plugin and uploading it to your webserver via your favourite FTP application. The WordPress codex will tell you more [here](http://codex.wordpress.org/Managing_Plugins#Manual_Plugin_Installation). [Invoicing  basic installation](http://wpinvoicing.com/docs/basic-installation/)

= Updating =

Automatic updates should seamlessly work. We always suggest you backup up your website before performing any automated update to avoid unforeseen problems.

== Frequently Asked Questions ==

[Invoicing FAQ](https://wpinvoicing.com/faq/).

== Screenshots ==

1. General Settings.
2. Payment Gateways.
3. Taxes and VAT MOSS Settings.
4. Email Settings.
5. Miscellaneous.
6. Add new Invoice.
7. Invoice Details.
8. Invoice Items.
9. Invoice Notes.
10. Client Invoice

== Changelog ==

= 1.0.3 =
Invoice created date should not updated on invoice published - CHANGED
Show recurring supported gateways in backend item page - CHANGED
Fix front end style conflict - FIXED
Subscription functionality improved - CHANGED
<<<<<<< HEAD
Option to force show company name - ADDED
=======
Avada colorpicker conflicts - FIXED
It is hard to link paypal payment to invoice at paypal site - CHANGED
Fix the color picker conflict with Avada theme - FIXED
>>>>>>> f8085843

= 1.0.2 =
Paying old recurring invoice treated as renewal payment and creates new invoice - FIXED
VAT fields not displayed on checkout page for invoice with free trial - FIXED
Payment button text confusing when invoice is non recurring & total is zero - FIXED
wpinv_get_template_part() does not locate the template from the themes - FIXED

= 1.0.1 =
New currencies added - ADDED
Option added to remove data on uninstall - CHANGED
Show last invoice's sequential number - ADDED
Set PayPal landing page to Billing page - CHANGED
GD Listing does not renewed on renewal payment - FIXED
Changing currency should not reflected in existing invoices until invoices resaved - FIXED
Negative total if discount is greater than item price - FIXED
Checkout/history/success pages should not be cached - FIXED

= 1.0.0 =

initial wp.org release - YAY
Option added to make phone mandatory/optional in address fields - CHANGED
wp-admin url param escaping bug - FIXED
_wpinv_payment_meta should always return an array even if empty - FIXED
No way to remove VAT Details input from frontend - FIXED
Function added to create item from array of data - CHANGED
Fix invoice status conflict with other plugin - CHANGED
Shows incorrect trial end date - FIXED
Invoice notes should not counted in WP standard comments count - CHANGED
Payment gateways should be hidden if invoice total is zero(except invoices with free trial) - FIXED
Allow for sequential invoice numbers - CHANGED
Limit the discount to a single use per user sometimes not working - FIXED
Invoice status "pending" changed to "wpi-pending" - CHANGED
Ajax buy button shortcode added - ADDED

= 0.0.4 =
First public beta release - RELEASE

= 0.0.1 =
ajaxurl sometimes not defined on frontend - FIXED
Not working if GD not installed - FIXED
In print invoice view use the company name if available instead of the website name - CHANGED
Invoice link added in email to view invoice print page - ADDED
In backend button added to send invoice to user via email - ADDED
Backend the initial vat value should be assigned via the user country - CHANGED
In backend button added to recalculate totals for invoice - ADDED
Able to add new user from edit invoice page - ADDED
Tools added to merge GD packages & invoices - ADDED
Discount can be enable/disable for relevant item - ADDED

== Upgrade Notice ==

none yet.<|MERGE_RESOLUTION|>--- conflicted
+++ resolved
@@ -108,13 +108,10 @@
 Show recurring supported gateways in backend item page - CHANGED
 Fix front end style conflict - FIXED
 Subscription functionality improved - CHANGED
-<<<<<<< HEAD
 Option to force show company name - ADDED
-=======
 Avada colorpicker conflicts - FIXED
 It is hard to link paypal payment to invoice at paypal site - CHANGED
 Fix the color picker conflict with Avada theme - FIXED
->>>>>>> f8085843
 
 = 1.0.2 =
 Paying old recurring invoice treated as renewal payment and creates new invoice - FIXED
