--- conflicted
+++ resolved
@@ -128,16 +128,13 @@
 == Changelog ==
 
 = 1.0.15 =
-<<<<<<< HEAD
 * Send email notifications for successful renewals - ADDED
 * Remove invoice items (or reduce the number) - Added
 * `WPInv_Invoice->setup_status_nicename()` now supports quotes - CHANGED
 * Created `WPInv_Invoice->is_quote()` method - ADDED
 * `wpinv_create_invoice()` and `wpinv_insert_invoice()` functions now support creating quotes - CHANGED
 * Invoices api now supports querying items by meta fields and dates - ADDED
-=======
 * Return canceled PayPal transactions to the checkout page instead of the payment failed page - CHANGED
->>>>>>> 34a2e39f
 
 = 1.0.14 =
 * Support for group_description for privacy exporters (thanks @garretthyder) - ADDED
