--- conflicted
+++ resolved
@@ -128,15 +128,12 @@
 == Changelog ==
 
 = 1.0.15 =
-<<<<<<< HEAD
 * Send email notifications for successful renewals - ADDED
 * Remove invoice items (or reduce the number) - Added
-=======
 * `WPInv_Invoice->setup_status_nicename()` now supports quotes - CHANGED
 * Created `WPInv_Invoice->is_quote()` method - ADDED
 * `wpinv_create_invoice()` and `wpinv_insert_invoice()` functions now support creating quotes - CHANGED
 * Invoices api now supports querying items by meta fields and dates - ADDED
->>>>>>> 84f3209e
 
 = 1.0.14 =
 * Support for group_description for privacy exporters (thanks @garretthyder) - Added
