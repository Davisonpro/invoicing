<?php
/**
 * Contains functions related to Invoicing plugin.
 *
 * @since 1.0.0
 * @package Invoicing
 */
 
// MUST have WordPress.
if ( !defined( 'WPINC' ) ) {
    exit( 'Do NOT access this file directly: ' . basename( __FILE__ ) );
}

function wpinv_columns( $columns ) {
    $columns = array(
        'cb'                => $columns['cb'],
        'ID'                => __( 'ID', 'invoicing' ),
        'details'           => __( 'Details', 'invoicing' ),
        'email'             => __( 'Email', 'invoicing' ),
        'customer'          => __( 'Customer', 'invoicing' ),
        'amount'            => __( 'Amount', 'invoicing' ),
        'invoice_date'      => __( 'Date', 'invoicing' ),
        'status'            => __( 'Status', 'invoicing' ),
        'wpi_actions'       => __( 'Actions', 'invoicing' ),
    );

    return apply_filters( 'wpi_invoice_table_columns', $columns );
}
add_filter( 'manage_wpi_invoice_posts_columns', 'wpinv_columns' );

function wpinv_bulk_actions( $actions ) {
    if ( isset( $actions['edit'] ) ) {
        unset( $actions['edit'] );
    }

    return $actions;
}
add_filter( 'bulk_actions-edit-wpi_invoice', 'wpinv_bulk_actions' );

function wpinv_sortable_columns( $columns ) {
    $columns = array(
        'ID'     => array( 'ID', true ),
        'amount' => array( 'amount', false ),
        'invoice_date'   => array( 'date', false ),
        'customer'   => array( 'customer', false ),
        ///'email'   => array( 'email', false ),
        'status'   => array( 'status', false ),
    );
    
    return apply_filters( 'wpi_invoice_table_sortable_columns', $columns );
}
add_filter( 'manage_edit-wpi_invoice_sortable_columns', 'wpinv_sortable_columns' );

add_action( 'manage_wpi_invoice_posts_custom_column', 'wpinv_posts_custom_column');
function wpinv_posts_custom_column( $column_name, $post_id = 0 ) {
    global $post, $wpi_invoice;
    
    if ( empty( $wpi_invoice ) || ( !empty( $wpi_invoice ) && $post->ID != $wpi_invoice->ID ) ) {
        $wpi_invoice = new WPInv_Invoice( $post->ID );
    }

    $value = NULL;
    
    switch ( $column_name ) {
        case 'email' :
            $value   = $wpi_invoice->get_email();
            break;
        case 'customer' :
            $customer_name = $wpi_invoice->get_user_full_name();
            $customer_name = $customer_name != '' ? $customer_name : __( 'Customer', 'invoicing' );
            $value = '<a href="' . esc_url( get_edit_user_link( $wpi_invoice->get_user_id() ) ) . '">' . $customer_name . '</a>';
            break;
        case 'amount' :
            echo $wpi_invoice->get_total( true );
            break;
        case 'invoice_date' :
            $date_format = get_option( 'date_format' );
            $time_format = get_option( 'time_format' );
            $date_time_format = $date_format . ' '. $time_format;
            
            $t_time = get_the_time( $date_time_format );
            $m_time = $post->post_date;
            $h_time = mysql2date( $date_format, $m_time );
            
            $value   = '<abbr title="' . $t_time . '">' . $h_time . '</abbr>';
            break;
        case 'status' :
            $value   = $wpi_invoice->get_status( true ) . ( $wpi_invoice->is_recurring() && $wpi_invoice->is_parent() ? ' <span class="wpi-suffix">' . __( '(r)', 'invoicing' ) . '</span>' : '' );
            break;
        case 'details' :
            $edit_link = get_edit_post_link( $post->ID );
            $value = '<a href="' . esc_url( $edit_link ) . '">' . __( 'View Invoice Details', 'invoicing' ) . '</a>';
            break;
        case 'wpi_actions' :
            $value = '';
            if ( !empty( $post->post_name ) ) {
                $value .= '<a title="' . esc_attr__( 'Print invoice', 'invoicing' ) . '" href="' . esc_url( get_permalink( $post->ID ) ) . '" class="button ui-tip column-act-btn" title="" target="_blank"><span class="dashicons dashicons-print"><i style="" class="fa fa-print"></i></span></a>';
            }
            
            if ( $email = $wpi_invoice->get_email() ) {
                $value .= '<a title="' . esc_attr__( 'Send invoice to customer', 'invoicing' ) . '" href="' . esc_url( add_query_arg( array( 'wpi_action' => 'send_invoice', 'invoice_id' => $post->ID ) ) ) . '" class="button ui-tip column-act-btn"><span class="dashicons dashicons-email-alt"></span></a>';
            }
            
            break;
        default:
            $value = isset( $post->$column_name ) ? $post->$column_name : '';
            break;

    }
    $value = apply_filters( 'wpinv_payments_table_column', $value, $post->ID, $column_name );
    
    if ( $value !== NULL ) {
        echo $value;
    }
}

function wpinv_admin_post_id( $id = 0 ) {
    global $post;

    if ( isset( $id ) && ! empty( $id ) ) {
        return (int)$id;
    } else if ( get_the_ID() ) {
        return (int) get_the_ID();
    } else if ( isset( $post->ID ) && !empty( $post->ID ) ) {
        return (int) $post->ID;
    } else if ( isset( $_GET['post'] ) && !empty( $_GET['post'] ) ) {
        return (int) $_GET['post'];
    } else if ( isset( $_GET['id'] ) && !empty( $_GET['id'] ) ) {
        return (int) $_GET['id'];
    } else if ( isset( $_POST['id'] ) && !empty( $_POST['id'] ) ) {
        return (int) $_POST['id'];
    } 

    return null;
}
    
function wpinv_admin_post_type( $id = 0 ) {
    if ( !$id ) {
        $id = wpinv_admin_post_id();
    }
    
    $type = get_post_type( $id );
    
    if ( !$type ) {
        $type = isset( $_GET['post_type'] ) && !empty( $_GET['post_type'] ) ? $_GET['post_type'] : null;
    }
    
    return apply_filters( 'wpinv_admin_post_type', $type, $id );
}

function wpinv_admin_messages() {
	global $wpinv_options;

	if ( isset( $_GET['wpinv-message'] ) && 'discount_added' == $_GET['wpinv-message'] && current_user_can( 'manage_options' ) ) {
		 add_settings_error( 'wpinv-notices', 'wpinv-discount-added', __( 'Discount code added.', 'invoicing' ), 'updated' );
	}

	if ( isset( $_GET['wpinv-message'] ) && 'discount_add_failed' == $_GET['wpinv-message'] && current_user_can( 'manage_options' ) ) {
		add_settings_error( 'wpinv-notices', 'wpinv-discount-add-fail', __( 'There was a problem adding your discount code, please try again.', 'invoicing' ), 'error' );
	}

	if ( isset( $_GET['wpinv-message'] ) && 'discount_exists' == $_GET['wpinv-message'] && current_user_can( 'manage_options' ) ) {
		add_settings_error( 'wpinv-notices', 'wpinv-discount-exists', __( 'A discount with that code already exists, please use a different code.', 'invoicing' ), 'error' );
	}

	if ( isset( $_GET['wpinv-message'] ) && 'discount_updated' == $_GET['wpinv-message'] && current_user_can( 'manage_options' ) ) {
		 add_settings_error( 'wpinv-notices', 'wpinv-discount-updated', __( 'Discount code updated.', 'invoicing' ), 'updated' );
	}

	if ( isset( $_GET['wpinv-message'] ) && 'discount_update_failed' == $_GET['wpinv-message'] && current_user_can( 'manage_options' ) ) {
		add_settings_error( 'wpinv-notices', 'wpinv-discount-updated-fail', __( 'There was a problem updating your discount code, please try again.', 'invoicing' ), 'error' );
	}

	if ( isset( $_GET['wpinv-message'] ) && 'invoice_deleted' == $_GET['wpinv-message'] && current_user_can( 'manage_options' ) ) {
		add_settings_error( 'wpinv-notices', 'wpinv-deleted', __( 'The invoice has been deleted.', 'invoicing' ), 'updated' );
	}

	if ( isset( $_GET['wpinv-message'] ) && 'email_sent' == $_GET['wpinv-message'] && current_user_can( 'manage_options' ) ) {
<<<<<<< HEAD
		add_settings_error( 'wpinv-notices', 'wpinv-sent', __( 'The invoice has been sent to the customer.', 'invoicing' ), 'updated' );
=======
		add_settings_error( 'wpinv-notices', 'wpinv-sent', __( 'The email has been sent to customer.', 'invoicing' ), 'updated' );
>>>>>>> ea24e838
    }
    
    if ( isset( $_GET['wpinv-message'] ) && 'email_fail' == $_GET['wpinv-message'] && current_user_can( 'manage_options' ) ) {
		add_settings_error( 'wpinv-notices', 'wpinv-sent-fail', __( 'Fail to send email to the customer.', 'invoicing' ), 'error' );
    }

    if ( isset( $_GET['wpinv-message'] ) && 'invoice-note-deleted' == $_GET['wpinv-message'] && current_user_can( 'manage_options' ) ) {
        add_settings_error( 'wpinv-notices', 'wpinv-note-deleted', __( 'The invoice note has been deleted.', 'invoicing' ), 'updated' );
    }

	if ( isset( $_GET['wpinv-message'] ) && 'settings-imported' == $_GET['wpinv-message'] && current_user_can( 'manage_options' ) ) {
		add_settings_error( 'wpinv-notices', 'wpinv-settings-imported', __( 'The settings have been imported.', 'invoicing' ), 'updated' );
	}

	if ( isset( $_GET['wpinv-message'] ) && 'note-added' == $_GET['wpinv-message'] && current_user_can( 'manage_options' ) ) {
		add_settings_error( 'wpinv-notices', 'wpinv-note-added', __( 'The invoice note has been added successfully.', 'invoicing' ), 'updated' );
	}

	if ( isset( $_GET['wpinv-message'] ) && 'invoice-updated' == $_GET['wpinv-message'] && current_user_can( 'manage_options' ) ) {
		add_settings_error( 'wpinv-notices', 'wpinv-updated', __( 'The invoice has been successfully updated.', 'invoicing' ), 'updated' );
	}

	settings_errors( 'wpinv-notices' );
}
add_action( 'admin_notices', 'wpinv_admin_messages' );

function wpinv_download_geoip2_file( $download_url, $db_file ) {
    // Download the file from MaxMind, this places it in a temporary location.
    $TempFile = download_url( $download_url );
    
    $result['state'] = false;
    $result['message'] = __( 'Unknown error', 'invoicing' );

    // If we failed, through a message, otherwise proceed.
    if ( is_wp_error( $TempFile ) ) {
        $message = sprintf( __( 'Error downloading GeoIP database from: %s - %s', 'invoicing' ), $download_url, $TempFile->get_error_message() );
        wpinv_error_log( $message );
    } else {
        // Open the downloaded file to unzip it.
        $ZipHandle = gzopen( $TempFile, 'rb' );
            
        // Create th new file to unzip to.
        $DBfh = fopen( $db_file, 'wb' );

        // If we failed to open the downloaded file, through an error and remove the temporary file.  Otherwise do the actual unzip.
        if ( !$ZipHandle ) {
            $result['message'] = sprintf( __( 'Error could not open downloaded GeoIP database for reading: %s', 'invoicing' ), $TempFile );
            wpinv_error_log($result['message']);
        } else {
            // If we failed to open the new file, through and error and remove the temporary file.  Otherwise actually do the unzip.
            if ( !$DBfh ) {
                $result['message'] = sprintf( __( 'Error could not open destination GeoIP database for writing %s', 'invoicing' ), $DBFile );
                wpinv_error_log($result['message']);
            } else {
                while ( ( $data = gzread( $ZipHandle, 4096 ) ) != false ) {
                    fwrite( $DBfh, $data );
                }

                // Close the files.
                gzclose( $ZipHandle );
                fclose( $DBfh );
                    
                // Display the success message.
                $result['message'] = "";
                $result['state'] = true;
            }
        }
        // Delete the temporary file.
        if ( file_exists( $TempFile ) ) {
            unlink( $TempFile );
        }
    }

    return $result;
}

function wpinv_download_geoip2_database() {
    $scheme = 'http' . (isset($_SERVER["HTTPS"]) && $_SERVER["HTTPS"] === 'on' ? 's' : '');

    // This is the location of the file to download.
    $download_urls = array(
        'city' => $scheme . '://geolite.maxmind.com/download/geoip/database/GeoLite2-City.mmdb.gz',
        'country' => $scheme . '://geolite.maxmind.com/download/geoip/database/GeoLite2-Country.mmdb.gz'
    );

    $filenames = array(
        'city' => '/invoicing/GeoLite2-City.mmdb',
        'country' => '/invoicing/GeoLite2-Country.mmdb'
    );

    // Get the upload directory from WordPRess.
    $upload_dir = wp_upload_dir();

    // Check to see if the subdirectory we're going to upload to exists, if not create it.
    if ( !is_dir( $upload_dir['basedir'] . '/invoicing' ) ) { 
        mkdir( $upload_dir['basedir'] . '/invoicing' );
    }

    foreach( $download_urls as $key => $download_url ) {
        // Create a variable with the name of the database file to download.
        $db_file = $upload_dir['basedir'] . $filenames[$key];

        $result = wpinv_download_geoip2_file( $download_url, $db_file );
        if ( empty( $result['state'] ) ) {
            echo $result['message'];
            exit;
        }
        
        echo __( 'GeoIP Database updated successfully!', 'invoicing' );
    }
    
    exit;
}
add_action( 'wp_ajax_wpinv_download_geoip2', 'wpinv_download_geoip2_database' );
add_action( 'wp_ajax_nopriv_wpinv_download_geoip2', 'wpinv_download_geoip2_database' );

function wpinv_items_columns( $existing_columns ) {
    $columns                = array();
    $columns['cb']          = $existing_columns['cb'];
    $columns['title']       = __( 'Title', 'invoicing' );
    $columns['price']       = __( 'Price', 'invoicing' );
    if ( wpinv_allow_vat_rules() ) {
        $columns['vat_rule']    = __( 'VAT rule type', 'invoicing' );
    }
    if ( wpinv_allow_vat_classes() ) {
        $columns['vat_class']   = __( 'VAT class', 'invoicing' );
    }
    $columns['type']        = __( 'Type', 'invoicing' );
    $columns['recurring']   = __( 'Recurring', 'invoicing' );
    $columns['date']        = __( 'Date', 'invoicing' );
    $columns['id']          = __( 'ID', 'invoicing' );

    return apply_filters( 'wpinv_items_columns', $columns );
}
add_filter( 'manage_wpi_item_posts_columns', 'wpinv_items_columns' );

function wpinv_items_sortable_columns( $columns ) {
    $columns['price']       = 'price';
    $columns['vat_rule']    = 'vat_rule';
    $columns['vat_class']   = 'vat_class';
    $columns['type']        = 'type';
    //$columns['recurring']   = 'recurring';
    $columns['id']          = 'ID';

    return $columns;
}
add_filter( 'manage_edit-wpi_item_sortable_columns', 'wpinv_items_sortable_columns' );

function wpinv_item_quick_edit( $column_name, $post_type ) {
    if ( !( $post_type == 'wpi_item' && $column_name == 'price' ) ) {
        return;
    }
    global $post;
    
    $symbol    = wpinv_currency_symbol();
    $position  = wpinv_currency_position();

    $price     = wpinv_get_item_price( $post->ID );
    $item_type = wpinv_get_item_type( $post->ID );
    ?>
    <fieldset class="inline-edit-col-right wpi-inline-item-col">
        <div class="inline-edit-col">
            <div class="inline-edit-group wp-clearfix">
                <label class="inline-edit-wpinv-price">
                    <span class="title"><?php _e( 'Item price', 'invoicing' );?></span>
                    <span class="input-text-wrap"><?php echo ( $position != 'right' ? $symbol . '&nbsp;' : '' );?><input type="text" placeholder="<?php echo wpinv_format_amount( 0 ); ?>" value="<?php echo wpinv_format_amount( $price );?>" name="_wpinv_item_price" class="wpi-field-price wpi-price" id="wpinv_item_price-<?php echo $post->ID;?>"><?php echo ( $position == 'right' ? $symbol . '&nbsp;' : '' );?></span>
                </label>
            </div>
            <?php if ( wpinv_allow_vat_rules() ) { $rule_type = wpinv_item_get_vat_rule( $post->ID ); ?>
            <div class="inline-edit-group wp-clearfix">
                <label class="inline-edit-wpinv-vat-rate">
                    <span class="title"><?php _e( 'VAT rule type to use', 'invoicing' );?></span>
                    <span class="input-text-wrap">
                        <?php echo wpinv_html_select( array(
                            'options'          => wpinv_vat_rule_types(),
                            'name'             => '_wpinv_vat_rules',
                            'id'               => 'wpinv_vat_rules-' . $post->ID,
                            'selected'         => $rule_type,
                            'show_option_all'  => false,
                            'show_option_none' => false,
                            'class'            => 'gdmbx2-text-medium wpinv-vat-rules',
                        ) ); ?>
                    </span>
                </label>
            </div>
            <?php } if ( wpinv_allow_vat_classes() ) { $vat_class = wpinv_get_item_vat_class( $post->ID ); ?>
            <div class="inline-edit-group wp-clearfix">
                <label class="inline-edit-wpinv-vat-class">
                    <span class="title"><?php _e( 'VAT class to use', 'invoicing' );?></span>
                    <span class="input-text-wrap">
                        <?php echo wpinv_html_select( array(
                            'options'          => wpinv_vat_get_all_rate_classes(),
                            'name'             => '_wpinv_vat_class',
                            'id'               => 'wpinv_vat_class-' . $post->ID,
                            'selected'         => $vat_class,
                            'show_option_all'  => false,
                            'show_option_none' => false,
                            'class'            => 'gdmbx2-text-medium wpinv-vat-class',
                        ) ); ?>
                    </span>
                </label>
            </div>
            <?php } ?>
            <div class="inline-edit-group wp-clearfix">
                <label class="inline-edit-wpinv-type">
                    <span class="title"><?php _e( 'Item type', 'invoicing' );?></span>
                    <span class="input-text-wrap">
                        <?php echo wpinv_html_select( array(
                            'options'          => wpinv_get_item_types(),
                            'name'             => '_wpinv_item_type',
                            'id'               => 'wpinv_item_type-' . $post->ID,
                            'selected'         => $item_type,
                            'show_option_all'  => false,
                            'show_option_none' => false,
                            'class'            => 'gdmbx2-text-medium wpinv-item-type',
                        ) ); ?>
                    </span>
                </label>
            </div>
        </div>
    </fieldset>
    <?php
}
add_action( 'quick_edit_custom_box', 'wpinv_item_quick_edit', 10, 2 );
add_action( 'bulk_edit_custom_box', 'wpinv_item_quick_edit', 10, 2 );

function wpinv_items_table_custom_column( $column ) {
    global $post, $wpi_item;
    
    if ( empty( $wpi_item ) || ( !empty( $wpi_item ) && $post->ID != $wpi_item->ID ) ) {
        $wpi_item = new WPInv_Item( $post->ID );
    }

    switch ( $column ) {
        case 'price' :
            echo wpinv_item_price( $post->ID );
        break;
        case 'vat_rule' :
            echo wpinv_item_vat_rule( $post->ID );
        break;
        case 'vat_class' :
            echo wpinv_item_vat_class( $post->ID );
        break;
        case 'type' :
            echo wpinv_item_type( $post->ID ) . '<span class="meta">' . $wpi_item->get_cpt_singular_name() . '</span>';
        break;
        case 'recurring' :
            echo ( wpinv_is_recurring_item( $post->ID ) ? '<i class="fa fa-check fa-recurring-y"></i>' : '<i class="fa fa-close fa-recurring-n"></i>' );
        break;
        case 'id' :
           echo $post->ID;
           echo '<div class="hidden" id="wpinv_inline-' . $post->ID . '">
                    <div class="price">' . wpinv_get_item_price( $post->ID ) . '</div>';
                    if ( wpinv_allow_vat_rules() ) {
                        echo '<div class="vat_rule">' . wpinv_item_get_vat_rule( $post->ID ) . '</div>';
                    }
                    if ( wpinv_allow_vat_classes() ) {
                        echo '<div class="vat_class">' . wpinv_get_item_vat_class( $post->ID ) . '</div>';
                    }
                    echo '<div class="type">' . wpinv_get_item_type( $post->ID ) . '</div>
                </div>';
        break;
    }
}
add_action( 'manage_wpi_item_posts_custom_column', 'wpinv_items_table_custom_column' );

function wpinv_add_items_filters() {
    global $typenow;

    // Checks if the current post type is 'item'
    if ( $typenow == 'wpi_item') {
        if ( wpinv_allow_vat_rules() ) {
            echo wpinv_html_select( array(
                    'options'          => array_merge( array( '' => __( 'All VAT rules', 'invoicing' ) ), wpinv_vat_rule_types() ),
                    'name'             => 'vat_rule',
                    'id'               => 'vat_rule',
                    'selected'         => ( isset( $_GET['vat_rule'] ) ? $_GET['vat_rule'] : '' ),
                    'show_option_all'  => false,
                    'show_option_none' => false,
                    'class'            => 'gdmbx2-text-medium',
                ) );
        }
        
        if ( wpinv_allow_vat_classes() ) {
            echo wpinv_html_select( array(
                    'options'          => array_merge( array( '' => __( 'All VAT classes', 'invoicing' ) ), wpinv_vat_get_all_rate_classes() ),
                    'name'             => 'vat_class',
                    'id'               => 'vat_class',
                    'selected'         => ( isset( $_GET['vat_class'] ) ? $_GET['vat_class'] : '' ),
                    'show_option_all'  => false,
                    'show_option_none' => false,
                    'class'            => 'gdmbx2-text-medium',
                ) );
        }
            
        echo wpinv_html_select( array(
                'options'          => array_merge( array( '' => __( 'All item types', 'invoicing' ) ), wpinv_get_item_types() ),
                'name'             => 'type',
                'id'               => 'type',
                'selected'         => ( isset( $_GET['type'] ) ? $_GET['type'] : '' ),
                'show_option_all'  => false,
                'show_option_none' => false,
                'class'            => 'gdmbx2-text-medium',
            ) );

        if ( isset( $_REQUEST['all_posts'] ) && '1' === $_REQUEST['all_posts'] ) {
            echo '<input type="hidden" name="all_posts" value="1" />';
        }
    }
}
add_action( 'restrict_manage_posts', 'wpinv_add_items_filters', 100 );

function wpinv_send_invoice_after_save( $post_id ) {
    // If this is just a revision, don't send the email.
    if ( wp_is_post_revision( $post_id ) ) {
        return;
    }
    
    if ( !current_user_can( 'manage_options' ) || get_post_type( $post_id ) != 'wpi_invoice' ) {
        return;
    }
    
    if ( !empty( $_POST['wpi_save_send'] ) ) {
        wpinv_user_invoice_notification( $post_id );
    }
}
add_action( 'save_post', 'wpinv_send_invoice_after_save', 100, 1 );

function wpinv_send_register_new_user( $data, $postarr ) {
    if ( current_user_can( 'manage_options' ) && !empty( $data['post_type'] ) && $data['post_type'] == 'wpi_invoice' ) {
        $is_new_user = !empty( $postarr['wpinv_new_user'] ) ? true : false;
        $email = !empty( $postarr['wpinv_email'] ) && $postarr['wpinv_email'] && is_email( $postarr['wpinv_email'] ) ? $postarr['wpinv_email'] : NULL;
        
        if ( $is_new_user && $email && !email_exists( $email ) ) {
            $first_name = !empty( $postarr['wpinv_first_name'] ) ? sanitize_text_field( $postarr['wpinv_first_name'] ) : '';
            $last_name = !empty( $postarr['wpinv_last_name'] ) ? sanitize_text_field( $postarr['wpinv_last_name'] ) : '';
            $display_name = $first_name || $last_name ? trim( $first_name . ' ' . $last_name ) : '';
            $user_nicename = $display_name ? trim( $display_name ) : $email;
            $user_company = !empty( $postarr['wpinv_company'] ) ? sanitize_text_field( $postarr['wpinv_company'] ) : '';
            
            $user_login = sanitize_user( str_replace( ' ', '', $display_name ), true );
            if ( !( validate_username( $user_login ) && !username_exists( $user_login ) ) ) {
                $user_login = sanitize_user( str_replace( ' ', '', $user_company ), true );
                
                if ( !( validate_username( $user_login ) && !username_exists( $user_login ) ) ) {
                    $user_login = $email;
                }
            }
            
            $userdata = array(
                'user_login' => $user_login,
                'user_pass' => wp_generate_password( 12, false ),
                'user_email' => sanitize_text_field( $email ),
                'first_name' => $first_name,
                'last_name' => $last_name,
                'user_nicename' => mb_substr( $user_nicename, 0, 50 ),
                'nickname' => $display_name,
                'display_name' => $display_name,
            );

            $userdata = apply_filters( 'wpinv_register_new_user_data', $userdata );
            
            $new_user_id = wp_insert_user( $userdata );
            
            if ( !is_wp_error( $new_user_id ) ) {
                $data['post_author'] = $new_user_id;
                $_POST['post_author'] = $new_user_id;
                $_POST['post_author_override'] = $new_user_id;
                
                $meta_fields = array(
                    'first_name',
                    'last_name',
                    'company',
                    'vat_number',
                    ///'email',
                    'address',
                    'city',
                    'state',
                    'country',
                    'zip',
                    'phone',
                );
                
                $meta = array();
                ///$meta['_wpinv_user_id'] = $new_user_id;
                foreach ( $meta_fields as $field ) {
                    $meta['_wpinv_' . $field] = isset( $postarr['wpinv_' . $field] ) ? sanitize_text_field( $postarr['wpinv_' . $field] ) : '';
                }
                
                $meta = apply_filters( 'wpinv_register_new_user_meta', $meta, $new_user_id );

                // Update user meta.
                foreach ( $meta as $key => $value ) {
                    update_user_meta( $new_user_id, $key, $value );
                }
                
                if ( function_exists( 'wp_send_new_user_notifications' ) ) {
                    // Send email notifications related to the creation of new user.
                    wp_send_new_user_notifications( $new_user_id, 'user' );
                }
            } else {
                wpinv_error_log( $user_id->get_error_message(), 'Invoice add new user', __FILE__, __LINE__ );
            }
        }
    }
    
    return $data;
}
add_filter( 'wp_insert_post_data', 'wpinv_send_register_new_user', 10, 2 );<|MERGE_RESOLUTION|>--- conflicted
+++ resolved
@@ -176,11 +176,7 @@
 	}
 
 	if ( isset( $_GET['wpinv-message'] ) && 'email_sent' == $_GET['wpinv-message'] && current_user_can( 'manage_options' ) ) {
-<<<<<<< HEAD
-		add_settings_error( 'wpinv-notices', 'wpinv-sent', __( 'The invoice has been sent to the customer.', 'invoicing' ), 'updated' );
-=======
 		add_settings_error( 'wpinv-notices', 'wpinv-sent', __( 'The email has been sent to customer.', 'invoicing' ), 'updated' );
->>>>>>> ea24e838
     }
     
     if ( isset( $_GET['wpinv-message'] ) && 'email_fail' == $_GET['wpinv-message'] && current_user_can( 'manage_options' ) ) {
