<?php
/**
 * Main Invoicing class.
 *
 * @package Invoicing
 * @since   1.0.0
 */

defined( 'ABSPATH' ) || exit;

/**
 * Main Invoicing class.
 *
 */
class WPInv_Plugin {

	/**
	 * GetPaid version.
	 *
	 * @var string
	 */
	public $version;

	/**
	 * Data container.
	 *
	 * @var array
	 */
	protected $data = array();

	/**
	 * Form elements instance.
	 *
	 * @var WPInv_Payment_Form_Elements
	 */
	public $form_elements;

	/**
	 * Tax instance.
	 *
	 * @var WPInv_EUVat
	 */
	public $tax;

	/**
	 * @param array An array of payment gateways.
	 */
	public $gateways;

	/**
	 * Class constructor.
	 */
	public function __construct() {
		$this->define_constants();
		$this->includes();
		$this->init_hooks();
		$this->set_properties();
	}

	/**
	 * Sets a custom data property.
	 * 
	 * @param string $prop The prop to set.
	 * @param mixed $value The value to retrieve.
	 */
	public function set( $prop, $value ) {
		$this->data[ $prop ] = $value;
	}

	/**
	 * Gets a custom data property.
	 * 
	 * @param string $prop The prop to set.
	 * @return mixed The value.
	 */
	public function get( $prop ) {

		if ( isset( $this->data[ $prop ] ) ) {
			return $this->data[ $prop ];
		}

		return null;
	}

	/**
	 * Define class properties.
	 */
	public function set_properties() {

		// Sessions.
		$this->set( 'session', new WPInv_Session_Handler() );
		$GLOBALS['wpi_session'] = $this->get( 'session' ); // Backwards compatibility.
		$this->form_elements = new WPInv_Payment_Form_Elements();
		$this->tax           = new WPInv_EUVat();
		$this->tax->init();
		$GLOBALS['wpinv_euvat'] = $this->tax; // Backwards compatibility.

		// Init other objects.
		$this->set( 'reports', new WPInv_Reports() ); // TODO: Refactor.
		$this->set( 'session', new WPInv_Session_Handler() );
		$this->set( 'notes', new WPInv_Notes() );
		$this->set( 'api', new WPInv_API() );
		$this->set( 'post_types', new GetPaid_Post_Types() );
		$this->set( 'template', new GetPaid_Template() );
	}

	 /**
	 * Define plugin constants.
	 */
	public function define_constants() {
		define( 'WPINV_PLUGIN_DIR', plugin_dir_path( WPINV_PLUGIN_FILE ) );
		define( 'WPINV_PLUGIN_URL', plugin_dir_url( WPINV_PLUGIN_FILE ) );
		$this->version = WPINV_VERSION;
	}

	/**
	 * Hook into actions and filters.
	 *
	 * @since 1.0.19
	 */
	protected function init_hooks() {
		/* Internationalize the text strings used. */
		add_action( 'plugins_loaded', array( &$this, 'plugins_loaded' ) );

		/* Perform actions on admin initialization. */
		add_action( 'admin_init', array( &$this, 'admin_init') );

		// Init the plugin after WordPress inits.
		add_action( 'init', array( $this, 'init' ), 1 );
		add_action( 'getpaid_init', array( $this, 'maybe_process_ipn' ), 5 );
		add_action( 'init', array( &$this, 'wpinv_actions' ) );

		if ( class_exists( 'BuddyPress' ) ) {
			add_action( 'bp_include', array( &$this, 'bp_invoicing_init' ) );
		}

		add_action( 'wp_enqueue_scripts', array( &$this, 'enqueue_scripts' ) );
		add_action( 'wp_footer', array( &$this, 'wp_footer' ) );
		add_action( 'widgets_init', array( &$this, 'register_widgets' ) );
		add_filter( 'wpseo_exclude_from_sitemap_by_post_ids', array( $this, 'wpseo_exclude_from_sitemap_by_post_ids' ) );

		if ( is_admin() ) {
			add_action( 'admin_enqueue_scripts', array( &$this, 'admin_enqueue_scripts' ) );
			add_filter( 'admin_body_class', array( &$this, 'admin_body_class' ) );
			add_action( 'admin_init', array( &$this, 'init_ayecode_connect_helper' ) );

		} else {
			add_filter( 'pre_get_posts', array( &$this, 'pre_get_posts' ) );
		}

<<<<<<< HEAD
		// Fires after registering actions.
		do_action( 'wpinv_actions', $this );
		do_action( 'getpaid_actions', $this );
=======
		add_action( 'admin_init', array( &$this, 'activation_redirect') );

		// Fires after registering core hooks.
		do_action_ref_array( 'wpinv_actions', array( &$this ) );
>>>>>>> 1c83fa6d

	}

	/**
	 * Maybe show the AyeCode Connect Notice.
	 */
	public function init_ayecode_connect_helper(){
		// AyeCode Connect notice
		if ( is_admin() ){
			// set the strings so they can be translated
			$strings = array(
				'connect_title' => __("WP Invoicing - an AyeCode product!","invoicing"),
				'connect_external'  => __( "Please confirm you wish to connect your site?","invoicing" ),
				'connect'           => sprintf( __( "<strong>Have a license?</strong> Forget about entering license keys or downloading zip files, connect your site for instant access. %slearn more%s","invoicing" ),"<a href='https://ayecode.io/introducing-ayecode-connect/' target='_blank'>","</a>" ),
				'connect_button'    => __("Connect Site","invoicing"),
				'connecting_button'    => __("Connecting...","invoicing"),
				'error_localhost'   => __( "This service will only work with a live domain, not a localhost.","invoicing" ),
				'error'             => __( "Something went wrong, please refresh and try again.","invoicing" ),
			);
			new AyeCode_Connect_Helper($strings,array('wpi-addons'));
		}
	}

	public function plugins_loaded() {
		/* Internationalize the text strings used. */
		$this->load_textdomain();

		do_action( 'wpinv_loaded' );

		// Fix oxygen page builder conflict
		if ( function_exists( 'ct_css_output' ) ) {
			wpinv_oxygen_fix_conflict();
		}
	}

	/**
	 * Load the translation of the plugin.
	 *
	 * @since 1.0
	 */
	public function load_textdomain( $locale = NULL ) {
		if ( empty( $locale ) ) {
			$locale = is_admin() && function_exists( 'get_user_locale' ) ? get_user_locale() : get_locale();
		}

		$locale = apply_filters( 'plugin_locale', $locale, 'invoicing' );

		unload_textdomain( 'invoicing' );
		load_textdomain( 'invoicing', WP_LANG_DIR . '/invoicing/invoicing-' . $locale . '.mo' );
		load_plugin_textdomain( 'invoicing', false, WPINV_PLUGIN_DIR . 'languages' );

		/**
		 * Define language constants.
		 */
		require_once( WPINV_PLUGIN_DIR . 'language.php' );
	}

	/**
	 * Include required core files used in admin and on the frontend.
	 */
	public function includes() {

		// Start with the settings.
		require_once( WPINV_PLUGIN_DIR . 'includes/admin/register-settings.php' );

		// Packages/libraries.
		require_once( WPINV_PLUGIN_DIR . 'vendor/autoload.php' );
		require_once( WPINV_PLUGIN_DIR . 'vendor/ayecode/wp-ayecode-ui/ayecode-ui-loader.php' );
		require_once( WPINV_PLUGIN_DIR . 'includes/libraries/action-scheduler/action-scheduler.php' );

		// Load functions.
		require_once( WPINV_PLUGIN_DIR . 'includes/deprecated-functions.php' );
		require_once( WPINV_PLUGIN_DIR . 'includes/wpinv-email-functions.php' );
		require_once( WPINV_PLUGIN_DIR . 'includes/wpinv-general-functions.php' );
		require_once( WPINV_PLUGIN_DIR . 'includes/wpinv-helper-functions.php' );
		require_once( WPINV_PLUGIN_DIR . 'includes/wpinv-tax-functions.php' );
		require_once( WPINV_PLUGIN_DIR . 'includes/wpinv-template-functions.php' );
		require_once( WPINV_PLUGIN_DIR . 'includes/wpinv-address-functions.php' );
		require_once( WPINV_PLUGIN_DIR . 'includes/invoice-functions.php' );
		require_once( WPINV_PLUGIN_DIR . 'includes/wpinv-item-functions.php' );
		require_once( WPINV_PLUGIN_DIR . 'includes/wpinv-discount-functions.php' );
		require_once( WPINV_PLUGIN_DIR . 'includes/wpinv-gateway-functions.php' );
		require_once( WPINV_PLUGIN_DIR . 'includes/wpinv-payment-functions.php' );
		require_once( WPINV_PLUGIN_DIR . 'includes/wpinv-user-functions.php' );
		require_once( WPINV_PLUGIN_DIR . 'includes/error-functions.php' );

		// Register autoloader.
		try {
			spl_autoload_register( array( $this, 'autoload' ), true );
		} catch ( Exception $e ) {
			wpinv_error_log( $e->getMessage(), '', __FILE__, 149, true );
		}

		require_once( WPINV_PLUGIN_DIR . 'includes/abstracts/abstract-wpinv-session.php' );
		require_once( WPINV_PLUGIN_DIR . 'includes/class-wpinv-session-handler.php' );
		require_once( WPINV_PLUGIN_DIR . 'includes/class-wpinv-ajax.php' );
		require_once( WPINV_PLUGIN_DIR . 'includes/class-wpinv-api.php' );
		require_once( WPINV_PLUGIN_DIR . 'includes/class-wpinv-reports.php' );
		require_once( WPINV_PLUGIN_DIR . 'includes/class-wpinv-cache-helper.php' );
		require_once( WPINV_PLUGIN_DIR . 'includes/class-wpinv-db.php' );
		require_once( WPINV_PLUGIN_DIR . 'includes/admin/subscriptions.php' );
		require_once( WPINV_PLUGIN_DIR . 'includes/class-wpinv-subscriptions-db.php' );
		require_once( WPINV_PLUGIN_DIR . 'includes/class-wpinv-subscriptions.php' );
		require_once( WPINV_PLUGIN_DIR . 'includes/wpinv-subscription.php' );
		require_once( WPINV_PLUGIN_DIR . 'includes/admin/class-wpinv-subscriptions-list-table.php' );
		require_once( WPINV_PLUGIN_DIR . 'includes/abstracts/abstract-wpinv-privacy.php' );
		require_once( WPINV_PLUGIN_DIR . 'includes/class-wpinv-privacy.php' );
		require_once( WPINV_PLUGIN_DIR . 'includes/libraries/class-ayecode-addons.php' );
		require_once( WPINV_PLUGIN_DIR . 'includes/class-wpinv-addons.php' );
		require_once( WPINV_PLUGIN_DIR . 'widgets/checkout.php' );
		require_once( WPINV_PLUGIN_DIR . 'widgets/invoice-history.php' );
		require_once( WPINV_PLUGIN_DIR . 'widgets/invoice-receipt.php' );
		require_once( WPINV_PLUGIN_DIR . 'widgets/invoice-messages.php' );
		require_once( WPINV_PLUGIN_DIR . 'widgets/subscriptions.php' );
		require_once( WPINV_PLUGIN_DIR . 'widgets/buy-item.php' );
		require_once( WPINV_PLUGIN_DIR . 'widgets/getpaid.php' );
		require_once( WPINV_PLUGIN_DIR . 'includes/class-wpinv-payment-form-elements.php' );

		/**
		 * Load the tax class.
		 */
		if ( ! class_exists( 'WPInv_EUVat' ) ) {
			require_once( WPINV_PLUGIN_DIR . 'includes/libraries/wpinv-euvat/class-wpinv-euvat.php' );
		}

		$gateways = array_keys( wpinv_get_enabled_payment_gateways() );
		if ( !empty( $gateways ) ) {
			foreach ( $gateways as $gateway ) {
				if ( $gateway == 'manual' ) {
					continue;
				}

				$gateway_file = WPINV_PLUGIN_DIR . 'includes/gateways/' . $gateway . '.php';

				if ( file_exists( $gateway_file ) ) {
					require_once( $gateway_file );
				}
			}
		}

		if ( is_admin() || ( defined( 'WP_CLI' ) && WP_CLI ) ) {
			GetPaid_Post_Types_Admin::init();

			require_once( WPINV_PLUGIN_DIR . 'includes/admin/wpinv-upgrade-functions.php' );
			require_once( WPINV_PLUGIN_DIR . 'includes/admin/wpinv-admin-functions.php' );
			//require_once( WPINV_PLUGIN_DIR . 'includes/admin/class-wpinv-recurring-admin.php' );
			require_once( WPINV_PLUGIN_DIR . 'includes/admin/meta-boxes/class-mb-payment-form.php' );
			require_once( WPINV_PLUGIN_DIR . 'includes/admin/meta-boxes/class-mb-invoice-notes.php' );
			require_once( WPINV_PLUGIN_DIR . 'includes/admin/admin-pages.php' );
			require_once( WPINV_PLUGIN_DIR . 'includes/admin/class-wpinv-admin-menus.php' );
			require_once( WPINV_PLUGIN_DIR . 'includes/admin/class-wpinv-users.php' );
			require_once( WPINV_PLUGIN_DIR . 'includes/admin/class-getpaid-admin-profile.php' );
			//require_once( WPINV_PLUGIN_DIR . 'includes/admin/subscriptions.php' );
			// load the user class only on the users.php page
			global $pagenow;
			if($pagenow=='users.php'){
				new WPInv_Admin_Users();
			}
		}

		// Register cli commands
		if ( defined( 'WP_CLI' ) && WP_CLI ) {
			require_once( WPINV_PLUGIN_DIR . 'includes/class-wpinv-cli.php' );
			WP_CLI::add_command( 'invoicing', 'WPInv_CLI' );
		}

		// include css inliner
		if ( ! class_exists( 'Emogrifier' ) && class_exists( 'DOMDocument' ) ) {
			include_once( WPINV_PLUGIN_DIR . 'includes/libraries/class-emogrifier.php' );
		}

		require_once( WPINV_PLUGIN_DIR . 'includes/admin/install.php' );
	}

	/**
	 * Class autoloader
	 *
	 * @param       string $class_name The name of the class to load.
	 * @access      public
	 * @since       1.0.19
	 * @return      void
	 */
	public function autoload( $class_name ) {

		// Normalize the class name...
		$class_name  = strtolower( $class_name );

		// ... and make sure it is our class.
		if ( false === strpos( $class_name, 'getpaid_' ) && false === strpos( $class_name, 'wpinv_' ) ) {
			return;
		}

		// Next, prepare the file name from the class.
		$file_name = 'class-' . str_replace( '_', '-', $class_name ) . '.php';

		// Base path of the classes.
		$plugin_path = untrailingslashit( WPINV_PLUGIN_DIR );

		// And an array of possible locations in order of importance.
		$locations = array(
			"$plugin_path/includes",
			"$plugin_path/includes/data-stores",
			"$plugin_path/includes/gateways",
			"$plugin_path/includes/api",
			"$plugin_path/includes/admin",
			"$plugin_path/includes/admin/meta-boxes",
		);

		foreach ( apply_filters( 'getpaid_autoload_locations', $locations ) as $location ) {

			if ( file_exists( trailingslashit( $location ) . $file_name ) ) {
				include trailingslashit( $location ) . $file_name;
				break;
			}

		}

	}

	/**
	 * Inits hooks etc.
	 */
	public function init() {

		// Fires before getpaid inits.
		do_action( 'before_getpaid_init', $this );

		// Load default gateways.
		$gateways = apply_filters(
			'getpaid_default_gateways',
			array(
				'manual'        => 'GetPaid_Manual_Gateway',
				'paypal'        => 'GetPaid_Paypal_Gateway',
				'worldpay'      => 'GetPaid_Worldpay_Gateway',
				'bank_transfer' => 'GetPaid_Bank_Transfer_Gateway',
				'authorizenet'  => 'GetPaid_Authorize_Net_Gateway',
			)
		);

		foreach ( $gateways as $id => $class ) {
			$this->gateways[ $id ] = new $class();
		}

		// Fires after getpaid inits.
		do_action( 'getpaid_init', $this );

	}

	/**
	 * Checks if this is an IPN request and processes it.
	 */
	public function maybe_process_ipn() {

		// Ensure that this is an IPN request.
		if ( empty( $_GET['wpi-listener'] ) || 'IPN' !== $_GET['wpi-listener'] || empty( $_GET['wpi-gateway'] ) ) {
			return;
		}

		$gateway = wpinv_clean( $_GET['wpi-gateway'] );

		do_action( 'wpinv_verify_payment_ipn', $gateway );
		do_action( "wpinv_verify_{$gateway}_ipn" );
		exit;

	}

	public function admin_init() {
		$this->default_payment_form = wpinv_get_default_payment_form();
		add_action( 'admin_print_scripts-edit.php', array( &$this, 'admin_print_scripts_edit_php' ) );
	}

	public function activation_redirect() {
		// Bail if no activation redirect
		if ( !get_transient( '_wpinv_activation_redirect' ) ) {
			return;
		}

		// Delete the redirect transient
		delete_transient( '_wpinv_activation_redirect' );

		// Bail if activating from network, or bulk
		if ( is_network_admin() || isset( $_GET['activate-multi'] ) ) {
			return;
		}

		wp_safe_redirect( admin_url( 'admin.php?page=wpinv-settings&tab=general' ) );
		exit;
	}

	public function enqueue_scripts() {
		$suffix       = defined( 'SCRIPT_DEBUG' ) && SCRIPT_DEBUG ? '' : '.min';

		$version = filemtime( WPINV_PLUGIN_DIR . 'assets/css/invoice-front.css' );
		wp_register_style( 'wpinv_front_style', WPINV_PLUGIN_URL . 'assets/css/invoice-front.css', array(), $version );
		wp_enqueue_style( 'wpinv_front_style' );

		// Register scripts
		wp_register_script( 'jquery-blockui', WPINV_PLUGIN_URL . 'assets/js/jquery.blockUI.min.js', array( 'jquery' ), '2.70', true );
		wp_register_script( 'wpinv-front-script', WPINV_PLUGIN_URL . 'assets/js/invoice-front.js', array( 'jquery' ),  filemtime( WPINV_PLUGIN_DIR . 'assets/js/invoice-front.js' ) );

		$localize                         = array();
		$localize['ajax_url']             = admin_url( 'admin-ajax.php' );
		$localize['nonce']                = wp_create_nonce( 'wpinv-nonce' );
		$localize['currency_symbol']      = wpinv_currency_symbol();
		$localize['currency_pos']         = wpinv_currency_position();
		$localize['thousand_sep']         = wpinv_thousands_separator();
		$localize['decimal_sep']          = wpinv_decimal_separator();
		$localize['decimals']             = wpinv_decimals();
		$localize['txtComplete']          = __( 'Continue', 'invoicing' );
		$localize['UseTaxes']             = wpinv_use_taxes();
		$localize['checkoutNonce']        = wp_create_nonce( 'wpinv_checkout_nonce' );
		$localize['formNonce']            = wp_create_nonce( 'getpaid_form_nonce' );
		$localize['connectionError']      = __( 'Could not establish a connection to the server.', 'invoicing' );

		$localize = apply_filters( 'wpinv_front_js_localize', $localize );

		wp_enqueue_script( 'jquery-blockui' );
		$autofill_api = wpinv_get_option('address_autofill_api');
		$autofill_active = wpinv_get_option('address_autofill_active');
		if ( isset( $autofill_active ) && 1 == $autofill_active && !empty( $autofill_api ) && wpinv_is_checkout() ) {
			if ( wp_script_is( 'google-maps-api', 'enqueued' ) ) {
				wp_dequeue_script( 'google-maps-api' );
			}
			wp_enqueue_script( 'google-maps-api', 'https://maps.googleapis.com/maps/api/js?key=' . $autofill_api . '&libraries=places', array( 'jquery' ), '', false );
			wp_enqueue_script( 'google-maps-init', WPINV_PLUGIN_URL . 'assets/js/gaaf.js', array( 'jquery', 'google-maps-api' ), '', true );
		}

		wp_enqueue_style( "select2", WPINV_PLUGIN_URL . 'assets/css/select2/select2.css', array(), WPINV_VERSION, 'all' );
		wp_enqueue_script('select2', WPINV_PLUGIN_URL . 'assets/js/select2/select2.full' . $suffix . '.js', array( 'jquery' ), WPINV_VERSION );

		wp_enqueue_script( 'wpinv-front-script' );
		wp_localize_script( 'wpinv-front-script', 'WPInv', $localize );

		$version = filemtime( WPINV_PLUGIN_DIR . 'assets/js/payment-forms.js' );
		wp_enqueue_script( 'wpinv-payment-form-script', WPINV_PLUGIN_URL . 'assets/js/payment-forms.js', array( 'wpinv-front-script', 'wp-hooks' ),  $version, true );
	}

	public function admin_enqueue_scripts( $hook ) {
		global $post, $pagenow;

		$post_type  = wpinv_admin_post_type();
		$suffix     = defined( 'SCRIPT_DEBUG' ) && SCRIPT_DEBUG ? '' : '.min';
		$page       = isset( $_GET['page'] ) ? strtolower( $_GET['page'] ) : '';

		$jquery_ui_css = false;
		if ( ( $post_type == 'wpi_invoice' || $post_type == 'wpi_quote' || $post_type == 'wpi_discount' ) && ( $pagenow == 'post-new.php' || $pagenow == 'post.php' ) ) {
			$jquery_ui_css = true;
		} else if ( $page == 'wpinv-settings' || $page == 'wpinv-reports' ) {
			$jquery_ui_css = true;
		}
		if ( $jquery_ui_css ) {
			wp_register_style( 'jquery-ui-css', WPINV_PLUGIN_URL . 'assets/css/jquery-ui' . $suffix . '.css', array(), '1.8.16' );
			wp_enqueue_style( 'jquery-ui-css' );
			wp_deregister_style( 'yoast-seo-select2' );
			wp_deregister_style( 'yoast-seo-monorepo' );
		}

		wp_register_style( 'wpinv_meta_box_style', WPINV_PLUGIN_URL . 'assets/css/meta-box.css', array(), WPINV_VERSION );
		wp_enqueue_style( 'wpinv_meta_box_style' );

		$version = filemtime( WPINV_PLUGIN_DIR . 'assets/css/admin.css' );
		wp_register_style( 'wpinv_admin_style', WPINV_PLUGIN_URL . 'assets/css/admin.css', array(), $version );
		wp_enqueue_style( 'wpinv_admin_style' );

		$enqueue = ( $post_type == 'wpi_discount' || $post_type == 'wpi_invoice' && ( $pagenow == 'post-new.php' || $pagenow == 'post.php' ) );
		if ( $page == 'wpinv-subscriptions' ) {
			wp_enqueue_script( 'jquery-ui-datepicker' );
			wp_deregister_style( 'yoast-seo-select2' );
			wp_deregister_style( 'yoast-seo-monorepo' );
		}

		if ( $enqueue_datepicker = apply_filters( 'wpinv_admin_enqueue_jquery_ui_datepicker', $enqueue ) ) {
			wp_enqueue_script( 'jquery-ui-datepicker' );
		}

		wp_enqueue_style( 'wp-color-picker' );
		wp_enqueue_script( 'wp-color-picker' );

		wp_register_script( 'jquery-blockui', WPINV_PLUGIN_URL . 'assets/js/jquery.blockUI.min.js', array( 'jquery' ), '2.70', true );

		if (($post_type == 'wpi_invoice' || $post_type == 'wpi_quote') && ($pagenow == 'post-new.php' || $pagenow == 'post.php')) {
			$autofill_api = wpinv_get_option('address_autofill_api');
			$autofill_active = wpinv_get_option('address_autofill_active');
			if (isset($autofill_active) && 1 == $autofill_active && !empty($autofill_api)) {
				wp_enqueue_script('google-maps-api', 'https://maps.googleapis.com/maps/api/js?key=' . $autofill_api . '&libraries=places', array('jquery'), '', false);
				wp_enqueue_script('google-maps-init', WPINV_PLUGIN_URL . 'assets/js/gaaf.js', array('jquery'), '', true);
			}
		}

		wp_enqueue_style( "select2", WPINV_PLUGIN_URL . 'assets/css/select2/select2.css', array(), WPINV_VERSION, 'all' );
		wp_enqueue_script('select2', WPINV_PLUGIN_URL . 'assets/js/select2/select2.full' . $suffix . '.js', array( 'jquery' ), WPINV_VERSION );

		$version = filemtime( WPINV_PLUGIN_DIR . 'assets/js/admin.js' );
		wp_register_script( 'wpinv-admin-script', WPINV_PLUGIN_URL . 'assets/js/admin.js', array( 'jquery', 'jquery-blockui','jquery-ui-tooltip' ),  $version );
		wp_enqueue_script( 'wpinv-admin-script' );

		$localize                               = array();
		$localize['ajax_url']                   = admin_url( 'admin-ajax.php' );
		$localize['post_ID']                    = isset( $post->ID ) ? $post->ID : '';
		$localize['wpinv_nonce']                = wp_create_nonce( 'wpinv-nonce' );
		$localize['add_invoice_note_nonce']     = wp_create_nonce( 'add-invoice-note' );
		$localize['delete_invoice_note_nonce']  = wp_create_nonce( 'delete-invoice-note' );
		$localize['invoice_item_nonce']         = wp_create_nonce( 'invoice-item' );
		$localize['billing_details_nonce']      = wp_create_nonce( 'get-billing-details' );
		$localize['tax']                        = wpinv_tax_amount();
		$localize['discount']                   = wpinv_discount_amount();
		$localize['currency_symbol']            = wpinv_currency_symbol();
		$localize['currency_pos']               = wpinv_currency_position();
		$localize['thousand_sep']               = wpinv_thousands_separator();
		$localize['decimal_sep']                = wpinv_decimal_separator();
		$localize['decimals']                   = wpinv_decimals();
		$localize['save_invoice']               = __( 'Save Invoice', 'invoicing' );
		$localize['status_publish']             = wpinv_status_nicename( 'publish' );
		$localize['status_pending']             = wpinv_status_nicename( 'wpi-pending' );
		$localize['delete_tax_rate']            = __( 'Are you sure you wish to delete this tax rate?', 'invoicing' );
		$localize['OneItemMin']                 = __( 'Invoice must contain at least one item', 'invoicing' );
		$localize['DeleteInvoiceItem']          = __( 'Are you sure you wish to delete this item?', 'invoicing' );
		$localize['FillBillingDetails']         = __( 'Fill the user\'s billing information? This will remove any currently entered billing information', 'invoicing' );
		$localize['confirmCalcTotals']          = __( 'Recalculate totals? This will recalculate totals based on the user billing country. If no billing country is set it will use the base country.', 'invoicing' );
		$localize['AreYouSure']                 = __( 'Are you sure?', 'invoicing' );
		$localize['emptyInvoice']               = __( 'Add at least one item to save invoice!', 'invoicing' );
		$localize['errDeleteItem']              = __( 'This item is in use! Before delete this item, you need to delete all the invoice(s) using this item.', 'invoicing' );
		$localize['delete_subscription']        = __( 'Are you sure you want to delete this subscription?', 'invoicing' );
		$localize['action_edit']                = __( 'Edit', 'invoicing' );
		$localize['action_cancel']              = __( 'Cancel', 'invoicing' );
		$localize['item_description']           = __( 'Item Description', 'invoicing' );
		$localize['discount_description']       = __( 'Discount Description', 'invoicing' );
		$localize['invoice_description']        = __( 'Invoice Description', 'invoicing' );
		$localize['searching']                  = __( 'Searching', 'invoicing' );

		$localize = apply_filters( 'wpinv_admin_js_localize', $localize );

		wp_localize_script( 'wpinv-admin-script', 'WPInv_Admin', $localize );

		// Load payment form scripts on our admin pages only.
		if ( ( $hook == 'post-new.php' || $hook == 'post.php' ) && 'wpi_payment_form' === $post->post_type ) {

			wp_enqueue_script( 'vue', WPINV_PLUGIN_URL . 'assets/js/vue/vue.js', array(), WPINV_VERSION );
			wp_enqueue_script( 'sortable', WPINV_PLUGIN_URL . 'assets/js/sortable.min.js', array(), WPINV_VERSION );
			wp_enqueue_script( 'vue_draggable', WPINV_PLUGIN_URL . 'assets/js/vue/vuedraggable.min.js', array( 'sortable', 'vue' ), WPINV_VERSION );

			$version = filemtime( WPINV_PLUGIN_DIR . 'assets/js/admin-payment-forms.js' );
			wp_register_script( 'wpinv-admin-payment-form-script', WPINV_PLUGIN_URL . 'assets/js/admin-payment-forms.js', array( 'wpinv-admin-script', 'vue_draggable' ),  $version );

			wp_localize_script( 'wpinv-admin-payment-form-script', 'wpinvPaymentFormAdmin', array(
				'elements'      => $this->form_elements->get_elements(),
				'form_elements' => $this->form_elements->get_form_elements( $post->ID ),
				'all_items'     => $this->form_elements->get_published_items(),
				'currency'      => wpinv_currency_symbol(),
				'position'      => wpinv_currency_position(),
				'decimals'      => (int) wpinv_decimals(),
				'thousands_sep' => wpinv_thousands_separator(),
				'decimals_sep'  => wpinv_decimal_separator(),
				'form_items'    => $this->form_elements->get_form_items( $post->ID ),
				'is_default'    => $post->ID == $this->default_payment_form,
			) );

			wp_enqueue_script( 'wpinv-admin-payment-form-script' );
		}

		if ( $page == 'wpinv-subscriptions' ) {
			wp_register_script( 'wpinv-sub-admin-script', WPINV_PLUGIN_URL . 'assets/js/subscriptions.js', array( 'wpinv-admin-script' ),  WPINV_VERSION );
			wp_enqueue_script( 'wpinv-sub-admin-script' );
		}

		if ( $page == 'wpinv-reports' ) {
			wp_enqueue_script( 'jquery-flot', WPINV_PLUGIN_URL . 'assets/js/jquery.flot.min.js', array( 'jquery' ), '0.7' );
		}

	}

	public function admin_body_class( $classes ) {
		global $pagenow, $post, $current_screen;

		if ( !empty( $current_screen->post_type ) && ( $current_screen->post_type == 'wpi_invoice' || $current_screen->post_type == 'wpi_payment_form' || $current_screen->post_type == 'wpi_quote' ) ) {
			$classes .= ' wpinv-cpt';
		}

		$page = isset( $_GET['page'] ) ? strtolower( $_GET['page'] ) : false;

		$add_class = $page && $pagenow == 'admin.php' && strpos( $page, 'wpinv-' ) === 0 ? true : false;
		if ( $add_class ) {
			$classes .= ' wpi-' . wpinv_sanitize_key( $page );
		}

		$settings_class = array();
		if ( $page == 'wpinv-settings' ) {
			if ( !empty( $_REQUEST['tab'] ) ) {
				$settings_class[] = sanitize_text_field( $_REQUEST['tab'] );
			}

			if ( !empty( $_REQUEST['section'] ) ) {
				$settings_class[] = sanitize_text_field( $_REQUEST['section'] );
			}

			$settings_class[] = isset( $_REQUEST['wpi_sub'] ) && $_REQUEST['wpi_sub'] !== '' ? sanitize_text_field( $_REQUEST['wpi_sub'] ) : 'main';
		}

		if ( !empty( $settings_class ) ) {
			$classes .= ' wpi-' . wpinv_sanitize_key( implode( $settings_class, '-' ) );
		}

		$post_type = wpinv_admin_post_type();

		if ( $post_type == 'wpi_invoice' || $post_type == 'wpi_quote' || $add_class !== false ) {
			return $classes .= ' wpinv';
		}

		if ( $pagenow == 'post.php' && $post_type == 'wpi_item' && !empty( $post ) && !wpinv_item_is_editable( $post ) ) {
			$classes .= ' wpi-editable-n';
		}

		return $classes;
	}

	public function admin_print_scripts_edit_php() {

	}

	public function wpinv_actions() {
		if ( isset( $_REQUEST['wpi_action'] ) ) {
			do_action( 'wpinv_' . wpinv_sanitize_key( $_REQUEST['wpi_action'] ), $_REQUEST );
		}
	}

	public function pre_get_posts( $wp_query ) {
		if ( !empty( $wp_query->query_vars['post_type'] ) && $wp_query->query_vars['post_type'] == 'wpi_invoice' && is_user_logged_in() && is_single() && $wp_query->is_main_query() ) {
			$wp_query->query_vars['post_status'] = array_keys( wpinv_get_invoice_statuses() );
		}

		return $wp_query;
	}

	public function bp_invoicing_init() {
		require_once( WPINV_PLUGIN_DIR . 'includes/class-wpinv-bp-core.php' );
	}

	/**
	 * Register widgets
	 *
	 */
	public function register_widgets() {
		$widgets = apply_filters(
			'getpaid_widget_classes',
			array(
				'WPInv_Checkout_Widget',
				'WPInv_History_Widget',
				'WPInv_Receipt_Widget',
				'WPInv_Subscriptions_Widget',
				'WPInv_Buy_Item_Widget',
				'WPInv_Messages_Widget',
				'WPInv_GetPaid_Widget'
			)
		);

		foreach ( $widgets as $widget ) {
			register_widget( $widget );
		}
		
	}

	/**
	 * Remove our pages from yoast sitemaps.
	 *
	 * @since 1.0.19
	 * @param int[] $excluded_posts_ids
	 */
	public function wpseo_exclude_from_sitemap_by_post_ids( $excluded_posts_ids ){

		// Ensure that we have an array.
		if ( ! is_array( $excluded_posts_ids ) ) {
			$excluded_posts_ids = array();
		}

		// Prepare our pages.
		$our_pages = array();

		// Checkout page.
		$our_pages[] = wpinv_get_option( 'checkout_page', false );

		// Success page.
		$our_pages[] = wpinv_get_option( 'success_page', false );

		// Failure page.
		$our_pages[] = wpinv_get_option( 'failure_page', false );

		// History page.
		$our_pages[] = wpinv_get_option( 'invoice_history_page', false );

		// Subscriptions page.
		$our_pages[] = wpinv_get_option( 'invoice_subscription_page', false );

		$our_pages   = array_map( 'intval', array_filter( $our_pages ) );

		$excluded_posts_ids = $excluded_posts_ids + $our_pages;
		return array_unique( $excluded_posts_ids );

	}

	public function wp_footer() {
		echo '
			<div class="bsui">
				<div  id="getpaid-payment-modal" class="modal" tabindex="-1" role="dialog">
					<div class="modal-dialog modal-dialog-centered modal-lg" role="checkout" style="max-width: 650px;">
						<div class="modal-content">
							<div class="modal-body"></div>
						</div>
					</div>
				</div>
			</div>
		';
	}

}<|MERGE_RESOLUTION|>--- conflicted
+++ resolved
@@ -148,16 +148,10 @@
 			add_filter( 'pre_get_posts', array( &$this, 'pre_get_posts' ) );
 		}
 
-<<<<<<< HEAD
 		// Fires after registering actions.
 		do_action( 'wpinv_actions', $this );
 		do_action( 'getpaid_actions', $this );
-=======
 		add_action( 'admin_init', array( &$this, 'activation_redirect') );
-
-		// Fires after registering core hooks.
-		do_action_ref_array( 'wpinv_actions', array( &$this ) );
->>>>>>> 1c83fa6d
 
 	}
 
